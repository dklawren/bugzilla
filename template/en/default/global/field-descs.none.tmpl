[%# This Source Code Form is subject to the terms of the Mozilla Public
  # License, v. 2.0. If a copy of the MPL was not distributed with this
  # file, You can obtain one at http://mozilla.org/MPL/2.0/.
  #
  # This Source Code Form is "Incompatible With Secondary Licenses", as
  # defined by the Mozilla Public License, v. 2.0.
  #%]

[%# Remember to PROCESS rather than INCLUDE this template. %]

[% SET search_descs = {
  "noop"           => "---",
  "equals"         => "is equal to",
  "notequals"      => "is not equal to",
  "anyexact"       => "is equal to any of the strings",
  "substring"      => "contains the string",
  "casesubstring"  => "contains the string (exact case)",
  "notsubstring"   => "does not contain the string",
  "anywordssubstr" => "contains any of the strings",
  "allwordssubstr" => "contains all of the strings",
  "nowordssubstr"  => "contains none of the strings",
  "regexp"         => "matches regular expression",
  "notregexp"      => "does not match regular expression",
  "lessthan"       => "is less than",
  "lessthaneq"     => "is less than or equal to",
  "greaterthan"    => "is greater than",
  "greaterthaneq"  => "is greater than or equal to",
  "anywords"       => "contains any of the words",
  "allwords"       => "contains all of the words",
  "nowords"        => "contains none of the words",
  "changedbefore"  => "changed before",
  "changedafter"   => "changed after",
  "changedfrom"    => "changed from",
  "changedto"      => "changed to",
  "changedby"      => "changed by",
  "matches"        => "matches",
  "notmatches"     => "does not match",
  "isempty"        => "is empty",
  "isnotempty"     => "is not empty",
} %]

[% field_types = { ${constants.FIELD_TYPE_UNKNOWN}       => "Unknown Type",
                   ${constants.FIELD_TYPE_FREETEXT}      => "Free Text",
                   ${constants.FIELD_TYPE_SINGLE_SELECT} => "Drop Down",
                   ${constants.FIELD_TYPE_MULTI_SELECT}  => "Multiple-Selection Box",
                   ${constants.FIELD_TYPE_TEXTAREA}      => "Large Text Box",
                   ${constants.FIELD_TYPE_DATETIME}      => "Date/Time",
                   ${constants.FIELD_TYPE_DATE}          => "Date",
                   ${constants.FIELD_TYPE_BUG_ID}        => "$terms.Bug ID",
                } %]

[% IF in_template_var %]
  [% PROCESS "global/value-descs.none.tmpl" %]
  [% SET vars.value_descs = value_descs %]
  [% SET vars.terms = terms %]

  [%# field_descs is loaded as a global template variable and cached
    # across all templates--see VARIABLES in Bugzilla/Template.pm.
    #%]
  [% vars.field_descs = {
    "[Bug creation]"          => "[$terms.Bug creation]",
     "actual_time"             => "Actual Hours",
     "alias"                   => "Alias",
     "assigned_to"             => "Assignee",
     "assigned_to_realname"    => "Assignee Real Name",
     "attach_data.thedata"     => "Attachment data",
     "attachments.description" => "Attachment description",
     "attachments.filename"    => "Attachment filename",
     "attachments.mimetype"    => "Attachment mime type",
     "attachments.ispatch"     => "Attachment is patch",
     "attachments.isobsolete"  => "Attachment is obsolete",
     "attachments.isprivate"   => "Attachment is private",
     "attachments.submitter"   => "Attachment creator",
     "blocked"                 => "Blocks",
     "bug_file_loc"            => "URL",
     "bug_group"               => "Group",
     "bug_id"                  => "$terms.Bug ID",
     "bug_severity"            => "Severity",
     "bug_status"              => "Status",
     "changeddate"             => "Changed",
     "cc"                      => "CC",
     "classification"          => "Classification",
     "cclist_accessible"       => "CC list accessible",
     "commenter"               => "Commenter",
     "component_id"            => "Component ID",
     "component"               => "Component",
     "content"                 => "Content",
     "creation_ts"             => "Creation date",
     "days_elapsed"            => "Days since $terms.bug changed",
     "deadline"                => "Deadline",
     "delta_ts"                => "Changed",
     "dependson"               => "Depends on",
     "dup_id"                  => "Duplicate",
     "estimated_time"          => "Orig. Est.",
     "everconfirmed"           => "Ever confirmed",
     "flagtypes.name"          => "Flags",
     "keywords"                => "Keywords",
     "longdesc"                => "Comment",
     "longdescs.count"         => "Number of Comments",
     "longdescs.isprivate"     => "Comment is private",
     "newcc"                   => "CC",
     "op_sys"                  => "OS",
     "opendate"                => "Opened",
     "owner_idle_time"         => "Time Since Assignee Touched",
     "percentage_complete"     => "%Complete",
     "priority"                => "Priority",
     "product_id"              => "Product ID",
     "product"                 => "Product",
     "qa_contact"              => "QA Contact",
     "qa_contact_realname"     => "QA Contact Real Name",
     "remaining_time"          => "Hours Left",
     "rep_platform"            => "Hardware",
     "reporter"                => "Reporter",
     "reporter_accessible"     => "Reporter accessible",
     "reporter_realname"       => "Reporter Real Name",
     "requestees.login_name"   => "Flag Requestee",
     "resolution"              => "Resolution",
     "see_also"                => "See Also",
     "setters.login_name"      => "Flag Setter",
     "setting"                 => "Setting",
     "settings"                => "Settings",
     "short_desc"              => "Summary",
<<<<<<< HEAD
     "sighting"                => "Sighting",
=======
     "short_short_desc"        => "Summary",
>>>>>>> d4f65f36
     "status_whiteboard"       => "Whiteboard",
     "tag"                     => "Tags",
     "target_milestone"        => "Target Milestone",
     "version"                 => "Version",
     "work_time"               => "Hours Worked",
  } %]

  [%# Also include any custom fields or fields which don't have a
      Description here, by copying their Description from the
      database. If you want to override this for your language
      or your installation, just use a hook. %]
  [% UNLESS Param('shutdownhtml') %]
    [% FOREACH bz_field = bug_fields.values %]
      [% SET vars.field_descs.${bz_field.name} = bz_field.description
         IF !vars.field_descs.${bz_field.name}.defined %]
    [% END %]
  [% END %]

  [% PROCESS "bug/field-help.none.tmpl" %]
[% END %]

[% Hook.process("end") %]<|MERGE_RESOLUTION|>--- conflicted
+++ resolved
@@ -120,11 +120,8 @@
      "setting"                 => "Setting",
      "settings"                => "Settings",
      "short_desc"              => "Summary",
-<<<<<<< HEAD
+     "short_short_desc"        => "Summary",
      "sighting"                => "Sighting",
-=======
-     "short_short_desc"        => "Summary",
->>>>>>> d4f65f36
      "status_whiteboard"       => "Whiteboard",
      "tag"                     => "Tags",
      "target_milestone"        => "Target Milestone",
