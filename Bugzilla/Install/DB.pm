# This Source Code Form is subject to the terms of the Mozilla Public
# License, v. 2.0. If a copy of the MPL was not distributed with this
# file, You can obtain one at http://mozilla.org/MPL/2.0/.
#
# This Source Code Form is "Incompatible With Secondary Licenses", as
# defined by the Mozilla Public License, v. 2.0.

package Bugzilla::Install::DB;

# NOTE: This package may "use" any modules that it likes,
# localconfig is available, and params are up to date. 

use 5.10.1;
use strict;

use Bugzilla::Constants;
use Bugzilla::Hook;
use Bugzilla::Install ();
use Bugzilla::Install::Util qw(indicate_progress install_string);
use Bugzilla::Util;
use Bugzilla::Series;
use Bugzilla::BugUrl;
use Bugzilla::Field;

use Date::Parse;
use Date::Format;
use Digest;
use IO::File;
use List::MoreUtils qw(uniq);
use URI;
use URI::QueryParam;

# NOTE: This is NOT the function for general table updates. See
# update_table_definitions for that. This is only for the fielddefs table.
sub update_fielddefs_definition {
    my $dbh = Bugzilla->dbh;

    # 2005-02-21 - LpSolit@gmail.com - Bug 279910
    # qacontact_accessible and assignee_accessible field names no longer exist
    # in the 'bugs' table. Their corresponding entries in the 'bugs_activity'
    # table should therefore be marked as obsolete, meaning that they cannot
    # be used anymore when querying the database - they are not deleted in
    # order to keep track of these fields in the activity table.
    if (!$dbh->bz_column_info('fielddefs', 'obsolete')) {
        $dbh->bz_add_column('fielddefs', 'obsolete',
            {TYPE => 'BOOLEAN', NOTNULL => 1, DEFAULT => 'FALSE'});
        print "Marking qacontact_accessible and assignee_accessible as",
              " obsolete fields...\n";
        $dbh->do("UPDATE fielddefs SET obsolete = 1
                  WHERE name = 'qacontact_accessible'
                        OR name = 'assignee_accessible'");
    }

    # 2005-08-10 Myk Melez <myk@mozilla.org> bug 287325
    # Record each field's type and whether or not it's a custom field,
    # in fielddefs.
    $dbh->bz_add_column('fielddefs', 'type',
                        {TYPE => 'INT2', NOTNULL => 1, DEFAULT => 0});
    $dbh->bz_add_column('fielddefs', 'custom',
        {TYPE => 'BOOLEAN', NOTNULL => 1, DEFAULT => 'FALSE'});

    $dbh->bz_add_column('fielddefs', 'enter_bug',
        {TYPE => 'BOOLEAN', NOTNULL => 1, DEFAULT => 'FALSE'});

    # Change the name of the fieldid column to id, so that fielddefs
    # can use Bugzilla::Object easily. We have to do this up here, because
    # otherwise adding these field definitions will fail.
    $dbh->bz_rename_column('fielddefs', 'fieldid', 'id');

    # If the largest fielddefs sortkey is less than 100, then
    # we're using the old sorting system, and we should convert
    # it to the new one before adding any new definitions.
    if (!$dbh->selectrow_arrayref(
            'SELECT COUNT(id) FROM fielddefs WHERE sortkey >= 100'))
    {
        print "Updating the sortkeys for the fielddefs table...\n";
        my $field_ids = $dbh->selectcol_arrayref(
            'SELECT id FROM fielddefs ORDER BY sortkey');
        my $sortkey = 100;
        foreach my $field_id (@$field_ids) {
            $dbh->do('UPDATE fielddefs SET sortkey = ? WHERE id = ?',
                     undef, $sortkey, $field_id);
            $sortkey += 100;
        }
    }

    $dbh->bz_add_column('fielddefs', 'visibility_field_id', {TYPE => 'INT3'});
    $dbh->bz_add_column('fielddefs', 'value_field_id', {TYPE => 'INT3'});
    $dbh->bz_add_index('fielddefs', 'fielddefs_value_field_id_idx',
                       ['value_field_id']);

    # Bug 344878
    if (!$dbh->bz_column_info('fielddefs', 'buglist')) {
        $dbh->bz_add_column('fielddefs', 'buglist',
            {TYPE => 'BOOLEAN', NOTNULL => 1, DEFAULT => 'FALSE'});
        # Set non-multiselect custom fields as valid buglist fields
        # Note that default fields will be handled in Field.pm
        $dbh->do('UPDATE fielddefs SET buglist = 1 WHERE custom = 1 AND type != ' . FIELD_TYPE_MULTI_SELECT);
    }

    #2008-08-26 elliotte_martin@yahoo.com - Bug 251556
    $dbh->bz_add_column('fielddefs', 'reverse_desc', {TYPE => 'TINYTEXT'});

    $dbh->do('UPDATE fielddefs SET buglist = 1
               WHERE custom = 1 AND type = ' . FIELD_TYPE_MULTI_SELECT);

    $dbh->bz_add_column('fielddefs', 'is_mandatory',
        {TYPE => 'BOOLEAN', NOTNULL => 1, DEFAULT => 'FALSE'});
    $dbh->bz_add_index('fielddefs', 'fielddefs_is_mandatory_idx',
                       ['is_mandatory']);

    # 2010-04-05 dkl@redhat.com - Bug 479400
    _migrate_field_visibility_value();

    $dbh->bz_add_column('fielddefs', 'is_numeric',
        {TYPE => 'BOOLEAN', NOTNULL => 1, DEFAULT => 'FALSE'});
    $dbh->do('UPDATE fielddefs SET is_numeric = 1 WHERE type = '
             . FIELD_TYPE_BUG_ID);

    # 2012-04-12 aliustek@gmail.com - Bug 728138
    $dbh->bz_add_column('fielddefs', 'long_desc',
                        {TYPE => 'varchar(255)', NOTNULL => 1, DEFAULT => "''"}, '');

    Bugzilla::Hook::process('install_update_db_fielddefs');

    # Remember, this is not the function for adding general table changes.
    # That is below. Add new changes to the fielddefs table above this
    # comment.
}

# Small changes can be put directly into this function.
# However, larger changes (more than three or four lines) should
# go into their own private subroutine, and you should call that
# subroutine from this function. That keeps this function readable.
#
# This function runs in historical order--from upgrades that older
# installations need, to upgrades that newer installations need.
# The order of items inside this function should only be changed if 
# absolutely necessary.
#
# The subroutines should have long, descriptive names, so that you
# can easily see what is being done, just by reading this function.
#
# This function is mostly self-documenting. If you're curious about
# what each of the added/removed columns does, you should see the schema 
# docs at:
# http://www.ravenbrook.com/project/p4dti/tool/cgi/bugzilla-schema/
#
# When you add a change, you should only add a comment if you want
# to describe why the change was made. You don't need to describe
# the purpose of a column.
#
sub update_table_definitions {
    my $old_params = shift;
    my $dbh = Bugzilla->dbh;
    _update_pre_checksetup_bugzillas();

    $dbh->bz_add_column('attachments', 'submitter_id',
                        {TYPE => 'INT3', NOTNULL => 1}, 0); 

    $dbh->bz_rename_column('bugs_activity', 'when', 'bug_when');

    _add_bug_vote_cache();
    _update_product_name_definition();

    $dbh->bz_add_column('profiles', 'disabledtext',
                        {TYPE => 'MEDIUMTEXT', NOTNULL => 1}, '');

    _populate_longdescs();
    _update_bugs_activity_field_to_fieldid();

    if (!$dbh->bz_column_info('bugs', 'lastdiffed')) {
        $dbh->bz_add_column('bugs', 'lastdiffed', {TYPE =>'DATETIME'});
        $dbh->do('UPDATE bugs SET lastdiffed = NOW()');
    }

    _add_unique_login_name_index_to_profiles();

    $dbh->bz_add_column('profiles', 'mybugslink', 
                        {TYPE => 'BOOLEAN', NOTNULL => 1, DEFAULT => 'TRUE'});

    _update_component_user_fields_to_ids();

    $dbh->bz_add_column('bugs', 'everconfirmed',
                        {TYPE => 'BOOLEAN', NOTNULL => 1}, 1);

    _populate_milestones_table();

    _add_products_defaultmilestone();

    # 2000-03-24 Added unique indexes into the cc and keyword tables.  This
    # prevents certain database inconsistencies, and, moreover, is required for
    # new generalized list code to work.
    if (!$dbh->bz_index_info('cc', 'cc_bug_id_idx')
        || !$dbh->bz_index_info('cc', 'cc_bug_id_idx')->{TYPE})
    {
        $dbh->bz_drop_index('cc', 'cc_bug_id_idx');
        $dbh->bz_add_index('cc', 'cc_bug_id_idx',
                           {TYPE => 'UNIQUE', FIELDS => [qw(bug_id who)]});
    }
    if (!$dbh->bz_index_info('keywords', 'keywords_bug_id_idx')
        || !$dbh->bz_index_info('keywords', 'keywords_bug_id_idx')->{TYPE})
    {
        $dbh->bz_drop_index('keywords', 'keywords_bug_id_idx');
        $dbh->bz_add_index('keywords', 'keywords_bug_id_idx',
            {TYPE => 'UNIQUE', FIELDS => [qw(bug_id keywordid)]});
    }

    _copy_from_comments_to_longdescs();
    _populate_duplicates_table();

    if (!$dbh->bz_column_info('email_setting', 'user_id')) {
        $dbh->bz_add_column('profiles', 'emailflags', {TYPE => 'MEDIUMTEXT'});
    }

    $dbh->bz_add_column('groups', 'isactive',
                        {TYPE => 'BOOLEAN', NOTNULL => 1, DEFAULT => 'TRUE'});

    $dbh->bz_add_column('attachments', 'isobsolete',
                        {TYPE => 'BOOLEAN', NOTNULL => 1, DEFAULT => 'FALSE'});

    $dbh->bz_drop_column("profiles", "emailnotification");
    $dbh->bz_drop_column("profiles", "newemailtech");

    # 2003-11-19; chicks@chicks.net; bug 225973: fix field size to accommodate
    # wider algorithms such as Blowfish. Note that this needs to be run
    # before recrypting passwords in the following block.
    $dbh->bz_alter_column('profiles', 'cryptpassword',
                          {TYPE => 'varchar(128)'});

    _recrypt_plaintext_passwords();

    # 2001-06-15 kiko@async.com.br - Change bug:version size to avoid
    # truncates re http://bugzilla.mozilla.org/show_bug.cgi?id=9352
    $dbh->bz_alter_column('bugs', 'version',
                          {TYPE => 'varchar(64)', NOTNULL => 1});

    _update_bugs_activity_to_only_record_changes();

    # bug 90933: Make disabledtext NOT NULL
    if (!$dbh->bz_column_info('profiles', 'disabledtext')->{NOTNULL}) {
        $dbh->bz_alter_column("profiles", "disabledtext",
                              {TYPE => 'MEDIUMTEXT', NOTNULL => 1}, '');
    }

    $dbh->bz_add_column("bugs", "reporter_accessible",
                        {TYPE => 'BOOLEAN', NOTNULL => 1, DEFAULT => 'TRUE'});
    $dbh->bz_add_column("bugs", "cclist_accessible",
                        {TYPE => 'BOOLEAN', NOTNULL => 1, DEFAULT => 'TRUE'});

    $dbh->bz_add_column("bugs_activity", "attach_id", {TYPE => 'INT3'});

    _delete_logincookies_cryptpassword_and_handle_invalid_cookies();

    # qacontact/assignee should always be able to see bugs: bug 97471
    $dbh->bz_drop_column("bugs", "qacontact_accessible");
    $dbh->bz_drop_column("bugs", "assignee_accessible");

    # 2002-02-20 jeff.hedlund@matrixsi.com - bug 24789 time tracking
    $dbh->bz_add_column("longdescs", "work_time",
                        {TYPE => 'decimal(5,2)', NOTNULL => 1, DEFAULT => '0'});
    $dbh->bz_add_column("bugs", "estimated_time",
                        {TYPE => 'decimal(5,2)', NOTNULL => 1, DEFAULT => '0'});
    $dbh->bz_add_column("bugs", "remaining_time",
                        {TYPE => 'decimal(5,2)', NOTNULL => 1, DEFAULT => '0'});
    $dbh->bz_add_column("bugs", "deadline", {TYPE => 'DATETIME'});

    _use_ip_instead_of_hostname_in_logincookies();

    $dbh->bz_add_column('longdescs', 'isprivate',
                        {TYPE => 'BOOLEAN', NOTNULL => 1, DEFAULT => 'FALSE'});
    $dbh->bz_add_column('attachments', 'isprivate',
                        {TYPE => 'BOOLEAN', NOTNULL => 1, DEFAULT => 'FALSE'});

    $dbh->bz_add_column("bugs", "alias", {TYPE => "varchar(20)"});
    $dbh->bz_add_index('bugs', 'bugs_alias_idx',
                       {TYPE => 'UNIQUE', FIELDS => [qw(alias)]});

    _move_quips_into_db();

    $dbh->bz_drop_column("namedqueries", "watchfordiffs");

    _use_ids_for_products_and_components();
    _convert_groups_system_from_groupset();
    _convert_attachment_statuses_to_flags();
    _remove_spaces_and_commas_from_flagtypes();
    _setup_usebuggroups_backward_compatibility();
    _remove_user_series_map();

    # 2006-08-03 remi_zara@mac.com bug 346241, make series.creator nullable
    # This must happen before calling _copy_old_charts_into_database().
    if ($dbh->bz_column_info('series', 'creator')->{NOTNULL}) {
        $dbh->bz_alter_column('series', 'creator', {TYPE => 'INT3'});
        $dbh->do("UPDATE series SET creator = NULL WHERE creator = 0");
    }

    _copy_old_charts_into_database();

    _add_user_group_map_grant_type();
    _add_group_group_map_grant_type();

    $dbh->bz_add_column("profiles", "extern_id", {TYPE => 'varchar(64)'});

    $dbh->bz_add_column('flagtypes', 'grant_group_id', {TYPE => 'INT3'});
    $dbh->bz_add_column('flagtypes', 'request_group_id', {TYPE => 'INT3'});

    # mailto is no longer just userids
    $dbh->bz_rename_column('whine_schedules', 'mailto_userid', 'mailto');
    $dbh->bz_add_column('whine_schedules', 'mailto_type',
        {TYPE => 'INT2', NOTNULL => 1, DEFAULT => '0'});

    _add_longdescs_already_wrapped();

    # Moved enum types to separate tables so we need change the old enum 
    # types to standard varchars in the bugs table.
    $dbh->bz_alter_column('bugs', 'bug_status',
                          {TYPE => 'varchar(64)', NOTNULL => 1});
    # 2005-03-23 Tomas.Kopal@altap.cz - add default value to resolution,
    # bug 286695
    $dbh->bz_alter_column('bugs', 'resolution',
        {TYPE => 'varchar(64)', NOTNULL => 1, DEFAULT => "''"});
    $dbh->bz_alter_column('bugs', 'priority',
                          {TYPE => 'varchar(64)', NOTNULL => 1});
    $dbh->bz_alter_column('bugs', 'bug_severity',
                          {TYPE => 'varchar(64)', NOTNULL => 1});
    $dbh->bz_alter_column('bugs', 'rep_platform',
                          {TYPE => 'varchar(64)', NOTNULL => 1}, '');
    $dbh->bz_alter_column('bugs', 'op_sys',
                          {TYPE => 'varchar(64)', NOTNULL => 1});

    # When migrating quips from the '$datadir/comments' file to the DB,
    # the user ID should be NULL instead of 0 (which is an invalid user ID).
    if ($dbh->bz_column_info('quips', 'userid')->{NOTNULL}) {
        $dbh->bz_alter_column('quips', 'userid', {TYPE => 'INT3'});
        print "Changing owner to NULL for quips where the owner is",
              " unknown...\n";
        $dbh->do('UPDATE quips SET userid = NULL WHERE userid = 0');
    }

    _convert_attachments_filename_from_mediumtext();

    $dbh->bz_add_column('quips', 'approved',
                        {TYPE => 'BOOLEAN', NOTNULL => 1, DEFAULT => 'TRUE'});

    # 2002-12-20 Bug 180870 - remove manual shadowdb replication code
    $dbh->bz_drop_table("shadowlog");

    _rename_votes_count_and_force_group_refresh();

    # 2004/02/15 - Summaries shouldn't be null - see bug 220232
    if (!exists $dbh->bz_column_info('bugs', 'short_desc')->{NOTNULL}) {
        $dbh->bz_alter_column('bugs', 'short_desc',
                              {TYPE => 'MEDIUMTEXT', NOTNULL => 1}, '');
    }

    $dbh->bz_add_column('products', 'classification_id',
                        {TYPE => 'INT2', NOTNULL => 1, DEFAULT => '1'});

    _fix_group_with_empty_name();

    $dbh->bz_add_index('bugs_activity', 'bugs_activity_who_idx', [qw(who)]);

    # Add defaults for some fields that should have them but didn't.
    $dbh->bz_alter_column('bugs', 'status_whiteboard',
        {TYPE => 'MEDIUMTEXT', NOTNULL => 1, DEFAULT => "''"});
    if ($dbh->bz_column_info('bugs', 'votes')) {
        $dbh->bz_alter_column('bugs', 'votes',
                              {TYPE => 'INT3', NOTNULL => 1, DEFAULT => '0'});
    }

    $dbh->bz_alter_column('bugs', 'lastdiffed', {TYPE => 'DATETIME'});

    # 2005-03-09 qa_contact should be NULL instead of 0, bug 285534
    if ($dbh->bz_column_info('bugs', 'qa_contact')->{NOTNULL}) {
        $dbh->bz_alter_column('bugs', 'qa_contact', {TYPE => 'INT3'});
        $dbh->do("UPDATE bugs SET qa_contact = NULL WHERE qa_contact = 0");
    }

    # 2005-03-27 initialqacontact should be NULL instead of 0, bug 287483
    if ($dbh->bz_column_info('components', 'initialqacontact')->{NOTNULL}) {
        $dbh->bz_alter_column('components', 'initialqacontact', 
                              {TYPE => 'INT3'});
    }
    $dbh->do("UPDATE components SET initialqacontact = NULL " .
              "WHERE initialqacontact = 0");

    _migrate_email_prefs_to_new_table();
    _initialize_new_email_prefs();
    _change_all_mysql_booleans_to_tinyint();

    # make classification_id field type be consistent with DB:Schema
    $dbh->bz_alter_column('products', 'classification_id',
                          {TYPE => 'INT2', NOTNULL => 1, DEFAULT => '1'});

    # initialowner was accidentally NULL when we checked-in Schema,
    # when it really should be NOT NULL.
    $dbh->bz_alter_column('components', 'initialowner',
                          {TYPE => 'INT3', NOTNULL => 1}, 0);

    # 2005-03-28 - bug 238800 - index flags.type_id for editflagtypes.cgi
    $dbh->bz_add_index('flags', 'flags_type_id_idx', [qw(type_id)]);

    # For a short time, the flags_type_id_idx was misnamed in upgraded installs.
    $dbh->bz_drop_index('flags', 'type_id');

    # 2005-04-28 - LpSolit@gmail.com - Bug 7233: add an index to versions
    $dbh->bz_alter_column('versions', 'value',
                          {TYPE => 'varchar(64)', NOTNULL => 1});
    _add_versions_product_id_index();

    if (!exists $dbh->bz_column_info('milestones', 'sortkey')->{DEFAULT}) {
        $dbh->bz_alter_column('milestones', 'sortkey',
                              {TYPE => 'INT2', NOTNULL => 1, DEFAULT => 0});
    }

    # 2005-06-14 - LpSolit@gmail.com - Bug 292544
    $dbh->bz_alter_column('bugs', 'creation_ts', {TYPE => 'DATETIME'});

    _fix_whine_queries_title_and_op_sys_value();
    _fix_attachments_submitter_id_idx();
    _copy_attachments_thedata_to_attach_data();
    _fix_broken_all_closed_series();
    # 2005-08-14 bugreport@peshkin.net -- Bug 304583
    # Get rid of leftover DERIVED group permissions
    use constant GRANT_DERIVED => 1;
    $dbh->do("DELETE FROM user_group_map WHERE grant_type = " . GRANT_DERIVED);

    _rederive_regex_groups();

    # PUBLIC is a reserved word in Oracle.
    $dbh->bz_rename_column('series', 'public', 'is_public');

    # 2005-11-04 LpSolit@gmail.com - Bug 305927
    $dbh->bz_alter_column('groups', 'userregexp',
                          {TYPE => 'TINYTEXT', NOTNULL => 1, DEFAULT => "''"});

    # 2005-09-26 - olav@bkor.dhs.org - Bug 119524
    $dbh->bz_alter_column('logincookies', 'cookie',
        {TYPE => 'varchar(16)', PRIMARYKEY => 1, NOTNULL => 1}); 

    _clean_control_characters_from_short_desc();
    
    # 2005-12-07 altlst@sonic.net -- Bug 225221
    $dbh->bz_add_column('longdescs', 'comment_id',
        {TYPE => 'INTSERIAL', NOTNULL => 1, PRIMARYKEY => 1});

    _stop_storing_inactive_flags();
    _change_short_desc_from_mediumtext_to_varchar();

    # 2006-07-01 wurblzap@gmail.com -- Bug 69000
    $dbh->bz_add_column('namedqueries', 'id',
        {TYPE => 'MEDIUMSERIAL', NOTNULL => 1, PRIMARYKEY => 1});
    _move_namedqueries_linkinfooter_to_its_own_table();

    _add_classifications_sortkey();
    _move_data_nomail_into_db();

    # The products table lacked sensible defaults.
    if ($dbh->bz_column_info('products', 'milestoneurl')) {
        $dbh->bz_alter_column('products', 'milestoneurl',
            {TYPE => 'TINYTEXT', NOTNULL => 1, DEFAULT => "''"});
    }
    if ($dbh->bz_column_info('products', 'disallownew')){
        $dbh->bz_alter_column('products', 'disallownew',
                              {TYPE => 'BOOLEAN', NOTNULL => 1,  DEFAULT => 0});
    
        if ($dbh->bz_column_info('products', 'votesperuser')) {
            $dbh->bz_alter_column('products', 'votesperuser', 
                {TYPE => 'INT2', NOTNULL => 1, DEFAULT => 0});
            $dbh->bz_alter_column('products', 'votestoconfirm',
                {TYPE => 'INT2', NOTNULL => 1, DEFAULT => 0});
        }
    }

    # 2006-08-04 LpSolit@gmail.com - Bug 305941
    $dbh->bz_drop_column('profiles', 'refreshed_when');
    $dbh->bz_drop_column('groups', 'last_changed');

    # 2006-08-06 LpSolit@gmail.com - Bug 347521
    $dbh->bz_alter_column('flagtypes', 'id',
          {TYPE => 'SMALLSERIAL', NOTNULL => 1, PRIMARYKEY => 1});

    $dbh->bz_alter_column('keyworddefs', 'id',
        {TYPE => 'SMALLSERIAL', NOTNULL => 1, PRIMARYKEY => 1});

    # 2006-08-19 LpSolit@gmail.com - Bug 87795
    $dbh->bz_alter_column('tokens', 'userid', {TYPE => 'INT3'});

    $dbh->bz_drop_index('bugs', 'bugs_short_desc_idx');

    # The profiles table was missing some defaults.
    $dbh->bz_alter_column('profiles', 'disabledtext',
        {TYPE => 'MEDIUMTEXT', NOTNULL => 1, DEFAULT => "''"});
    $dbh->bz_alter_column('profiles', 'realname',
        {TYPE => 'varchar(255)', NOTNULL => 1, DEFAULT => "''"});

    _update_longdescs_who_index();

    $dbh->bz_add_column('setting', 'subclass', {TYPE => 'varchar(32)'});

    $dbh->bz_alter_column('longdescs', 'thetext', 
        {TYPE => 'LONGTEXT', NOTNULL => 1}, '');

    # 2006-10-20 LpSolit@gmail.com - Bug 189627
    $dbh->bz_add_column('group_control_map', 'editcomponents',
                        {TYPE => 'BOOLEAN', NOTNULL => 1, DEFAULT => 'FALSE'});
    $dbh->bz_add_column('group_control_map', 'editbugs',
                        {TYPE => 'BOOLEAN', NOTNULL => 1, DEFAULT => 'FALSE'});
    $dbh->bz_add_column('group_control_map', 'canconfirm',
                        {TYPE => 'BOOLEAN', NOTNULL => 1, DEFAULT => 'FALSE'});

    # 2006-11-07 LpSolit@gmail.com - Bug 353656
    $dbh->bz_add_column('longdescs', 'type',
                        {TYPE => 'INT2', NOTNULL => 1, DEFAULT => '0'});
    $dbh->bz_add_column('longdescs', 'extra_data', {TYPE => 'varchar(255)'});

    $dbh->bz_add_column('versions', 'id', 
        {TYPE => 'MEDIUMSERIAL', NOTNULL => 1, PRIMARYKEY => 1});
    $dbh->bz_add_column('milestones', 'id',
        {TYPE => 'MEDIUMSERIAL', NOTNULL => 1, PRIMARYKEY => 1});

    _fix_uppercase_custom_field_names();
    _fix_uppercase_index_names();

    # 2007-05-17 LpSolit@gmail.com - Bug 344965
    _initialize_workflow_for_upgrade($old_params);

    # 2007-08-08 LpSolit@gmail.com - Bug 332149
    $dbh->bz_add_column('groups', 'icon_url', {TYPE => 'TINYTEXT'});

    # 2007-08-21 wurblzap@gmail.com - Bug 365378
    _make_lang_setting_dynamic();
    
    # 2007-11-29 xiaoou.wu@oracle.com - Bug 153129
    _change_text_types();

    # 2007-09-09 LpSolit@gmail.com - Bug 99215
    _fix_attachment_modification_date();

    $dbh->bz_drop_index('longdescs', 'longdescs_thetext_idx');
    _populate_bugs_fulltext();

    # 2008-01-18 xiaoou.wu@oracle.com - Bug 414292
    $dbh->bz_alter_column('series', 'query',
        { TYPE => 'MEDIUMTEXT', NOTNULL => 1 });

    # Add FK to multi select field tables
    _add_foreign_keys_to_multiselects();

    # 2008-07-28 tfu@redhat.com - Bug 431669
    $dbh->bz_alter_column('group_control_map', 'product_id',
        { TYPE => 'INT2', NOTNULL => 1 });

    # 2008-09-07 LpSolit@gmail.com - Bug 452893
    _fix_illegal_flag_modification_dates();

    _add_visiblity_value_to_value_tables();

    # 2009-03-02 arbingersys@gmail.com - Bug 423613
    _add_extern_id_index();

    # 2009-03-31 LpSolit@gmail.com - Bug 478972
    $dbh->bz_alter_column('group_control_map', 'entry',
                          {TYPE => 'BOOLEAN', NOTNULL => 1, DEFAULT => 'FALSE'});
    $dbh->bz_alter_column('group_control_map', 'canedit',
                          {TYPE => 'BOOLEAN', NOTNULL => 1, DEFAULT => 'FALSE'});

    # 2009-01-16 oreomike@gmail.com - Bug 302420
    $dbh->bz_add_column('whine_events', 'mailifnobugs',
        { TYPE => 'BOOLEAN', NOTNULL => 1, DEFAULT => 'FALSE'});
        
    _convert_disallownew_to_isactive();

    $dbh->bz_alter_column('bugs_activity', 'added', 
        { TYPE => 'varchar(255)' });
    $dbh->bz_add_index('bugs_activity', 'bugs_activity_added_idx', ['added']);

    # 2009-09-28 LpSolit@gmail.com - Bug 519032
    $dbh->bz_drop_column('series', 'last_viewed');

    # 2009-09-28 LpSolit@gmail.com - Bug 399073
    _fix_logincookies_ipaddr();

    # 2009-11-01 LpSolit@gmail.com - Bug 525025
    _fix_invalid_custom_field_names();

    _set_attachment_comment_types();

    $dbh->bz_drop_column('products', 'milestoneurl');

    _add_allows_unconfirmed_to_product_table();
    _convert_flagtypes_fks_to_set_null();
    _fix_decimal_types();
    _fix_series_creator_fk();

    # 2009-11-14 dkl@redhat.com - Bug 310450
    $dbh->bz_add_column('bugs_activity', 'comment_id', {TYPE => 'INT4'});

    # 2010-04-07 LpSolit@gmail.com - Bug 69621
    $dbh->bz_drop_column('bugs', 'keywords');
    
    # 2010-05-07 ewong@pw-wspx.org - Bug 463945
    $dbh->bz_alter_column('group_control_map', 'membercontrol',
                          {TYPE => 'INT1', NOTNULL => 1, DEFAULT => CONTROLMAPNA});
    $dbh->bz_alter_column('group_control_map', 'othercontrol',
                          {TYPE => 'INT1', NOTNULL => 1, DEFAULT => CONTROLMAPNA});

    # Add NOT NULL to some columns that need it, and DEFAULT to
    # attachments.ispatch.
    $dbh->bz_alter_column('attachments', 'ispatch', 
        { TYPE => 'BOOLEAN', NOTNULL => 1, DEFAULT => 'FALSE'});
    $dbh->bz_alter_column('keyworddefs', 'description',
                          { TYPE => 'MEDIUMTEXT', NOTNULL => 1 }, '');
    $dbh->bz_alter_column('products', 'description',
                          { TYPE => 'MEDIUMTEXT', NOTNULL => 1 }, '');

    # Change the default of allows_unconfirmed to TRUE as part
    # of the new workflow.
    $dbh->bz_alter_column('products', 'allows_unconfirmed',
        { TYPE => 'BOOLEAN', NOTNULL => 1, DEFAULT => 'TRUE' });

    # 2010-07-18 LpSolit@gmail.com - Bug 119703
    _remove_attachment_isurl();

    # 2009-05-07 ghendricks@novell.com - Bug 77193
    _add_isactive_to_product_fields();

    # 2010-10-09 LpSolit@gmail.com - Bug 505165
    $dbh->bz_alter_column('flags', 'setter_id', {TYPE => 'INT3', NOTNULL => 1});

    # 2010-10-09 LpSolit@gmail.com - Bug 451735
    _fix_series_indexes();

    $dbh->bz_add_column('bug_see_also', 'id',
        {TYPE => 'MEDIUMSERIAL', NOTNULL => 1, PRIMARYKEY => 1});

    _rename_tags_to_tag();

    # 2011-01-29 LpSolit@gmail.com - Bug 616185
    _migrate_user_tags();

    _populate_bug_see_also_class();

    # 2011-06-15 dkl@mozilla.com - Bug 658929
    _migrate_disabledtext_boolean();

    # 2011-11-01 glob@mozilla.com - Bug 240437
    $dbh->bz_add_column('profiles', 'last_seen_date', {TYPE => 'DATETIME'});

    # 2011-10-11 miketosh - Bug 690173
    _on_delete_set_null_for_audit_log_userid();
    
    # 2011-11-23 gerv@gerv.net - Bug 705058 - make filenames longer
    $dbh->bz_alter_column('attachments', 'filename', 
                                    { TYPE => 'varchar(255)', NOTNULL => 1 });

    # 2011-11-28 dkl@mozilla.com - Bug 685611
    _fix_notnull_defaults();

    # 2012-02-15 LpSolit@gmail.com - Bug 722113
    if ($dbh->bz_index_info('profile_search', 'profile_search_user_id')) {
        $dbh->bz_drop_index('profile_search', 'profile_search_user_id');
        $dbh->bz_add_index('profile_search', 'profile_search_user_id_idx', [qw(user_id)]);
    }

    # 2012-03-23 LpSolit@gmail.com - Bug 448551
    $dbh->bz_alter_column('bugs', 'target_milestone',
                          {TYPE => 'varchar(64)', NOTNULL => 1, DEFAULT => "'---'"});

    $dbh->bz_alter_column('milestones', 'value', {TYPE => 'varchar(64)', NOTNULL => 1});

    $dbh->bz_alter_column('products', 'defaultmilestone',
                          {TYPE => 'varchar(64)', NOTNULL => 1, DEFAULT => "'---'"});

<<<<<<< HEAD
    # 2011-08-29 rowebb@gmail.com - Bug 679547
    $dbh->bz_add_column('bugs', 'master_bug_id', {TYPE => 'INT3'});
=======
    # 2012-04-15 Frank@Frank-Becker.de - Bug 740536
    $dbh->bz_add_index('audit_log', 'audit_log_class_idx', ['class', 'at_time']);

    # 2012-06-06 dkl@mozilla.com - Bug 762288
    $dbh->bz_alter_column('bugs_activity', 'removed', 
                          { TYPE => 'varchar(255)' });
    $dbh->bz_add_index('bugs_activity', 'bugs_activity_removed_idx', ['removed']);

    # 2012-06-13 dkl@mozilla.com - Bug 764457
    $dbh->bz_add_column('bugs_activity', 'id', 
                        {TYPE => 'INTSERIAL', NOTNULL => 1, PRIMARYKEY => 1});

    # 2012-06-13 dkl@mozilla.com - Bug 764466
    $dbh->bz_add_column('profiles_activity', 'id', 
                        {TYPE => 'MEDIUMSERIAL', NOTNULL => 1, PRIMARYKEY => 1});

    # 2012-07-24 dkl@mozilla.com - Bug 776972
    $dbh->bz_alter_column('bugs_activity', 'id', 
                          {TYPE => 'INTSERIAL', NOTNULL => 1, PRIMARYKEY => 1});


    # 2012-07-24 dkl@mozilla.com - Bug 776982
    _fix_longdescs_primary_key();

    # 2012-08-02 dkl@mozilla.com - Bug 756953
    _fix_dependencies_dupes();

    # 2012-08-01 koosha.khajeh@gmail.com - Bug 187753
    _shorten_long_quips();

    # 2012-12-29 reed@reedloden.com - Bug 785283
    _add_password_salt_separator();

    # 2013-01-02 LpSolit@gmail.com - Bug 824361
    _fix_longdescs_indexes();

    # 2013-02-04 dkl@mozilla.com - Bug 824346
    _fix_flagclusions_indexes();

    # 2013-08-26 sgreen@redhat.com - Bug 903895
    _fix_components_primary_key();
>>>>>>> d4f65f36

    ################################################################
    # New --TABLE-- changes should go *** A B O V E *** this point #
    ################################################################

    Bugzilla::Hook::process('install_update_db');

    # We do this here because otherwise the foreign key from 
    # products.classification_id to classifications.id will fail
    # (because products.classification_id defaults to "1", so on upgraded
    # installations it's already been set before the first Classification
    # exists).
    Bugzilla::Install::create_default_classification();

    $dbh->bz_setup_foreign_keys();
}

# Subroutines should be ordered in the order that they are called.
# Thus, newer subroutines should be at the bottom.

sub _update_pre_checksetup_bugzillas {
    my $dbh = Bugzilla->dbh;
    # really old fields that were added before checksetup.pl existed
    # but aren't in very old bugzilla's (like 2.1)
    # Steve Stock (sstock@iconnect-inc.com)

    $dbh->bz_add_column('bugs', 'target_milestone',
        {TYPE => 'varchar(20)', NOTNULL => 1, DEFAULT => "'---'"});
    $dbh->bz_add_column('bugs', 'qa_contact', {TYPE => 'INT3'});
    $dbh->bz_add_column('bugs', 'status_whiteboard',
                       {TYPE => 'MEDIUMTEXT', NOTNULL => 1, DEFAULT => "''"});
    if (!$dbh->bz_column_info('products', 'isactive')){
        $dbh->bz_add_column('products', 'disallownew',
                            {TYPE => 'BOOLEAN', NOTNULL => 1}, 0);
    }

    $dbh->bz_add_column('components', 'initialqacontact',
                        {TYPE => 'TINYTEXT'});
    $dbh->bz_add_column('components', 'description',
                        {TYPE => 'MEDIUMTEXT', NOTNULL => 1}, '');
}

sub _add_bug_vote_cache {
    my $dbh = Bugzilla->dbh;
    # 1999-10-11 Restructured voting database to add a cached value in each 
    # bug recording how many total votes that bug has.  While I'm at it, 
    # I removed the unused "area" field from the bugs database.  It is 
    # distressing to realize that the bugs table has reached the maximum 
    # number of indices allowed by MySQL (16), which may make future 
    # enhancements awkward.
    # (P.S. All is not lost; it appears that the latest betas of MySQL 
    # support a new table format which will allow 32 indices.)

    if ($dbh->bz_column_info('bugs', 'area')) {
        $dbh->bz_drop_column('bugs', 'area');
        $dbh->bz_add_column('bugs', 'votes', {TYPE => 'INT3', NOTNULL => 1,
                                              DEFAULT => 0});
        $dbh->bz_add_index('bugs', 'bugs_votes_idx', [qw(votes)]);
        $dbh->bz_add_column('products', 'votesperuser',
                            {TYPE => 'INT2', NOTNULL => 1}, 0);
    }
}

sub _update_product_name_definition {
    my $dbh = Bugzilla->dbh;
    # The product name used to be very different in various tables.
    #
    # It was   varchar(16)   in bugs
    #          tinytext      in components
    #          tinytext      in products
    #          tinytext      in versions
    #
    # tinytext is equivalent to varchar(255), which is quite huge, so I change
    # them all to varchar(64).

    # Only do this if these fields still exist - they're removed in
    # a later change
    if ($dbh->bz_column_info('products', 'product')) {
        $dbh->bz_alter_column('bugs',       'product',
                             {TYPE => 'varchar(64)', NOTNULL => 1});
        $dbh->bz_alter_column('components', 'program', {TYPE => 'varchar(64)'});
        $dbh->bz_alter_column('products',   'product', {TYPE => 'varchar(64)'});
        $dbh->bz_alter_column('versions',   'program',
                              {TYPE => 'varchar(64)', NOTNULL => 1});
    }
}

# A helper for the function below.
sub _write_one_longdesc {
    my ($id, $who, $when, $buffer) = (@_);
    my $dbh = Bugzilla->dbh;
    $buffer = trim($buffer);
    return if !$buffer;
    $dbh->do("INSERT INTO longdescs (bug_id, who, bug_when, thetext)
                   VALUES (?,?,?,?)", undef, $id, $who, 
             time2str("%Y/%m/%d %H:%M:%S", $when), $buffer);
}

sub _populate_longdescs {
    my $dbh = Bugzilla->dbh;
    # 2000-01-20 Added a new "longdescs" table, which is supposed to have 
    # all the long descriptions in it, replacing the old long_desc field 
    # in the bugs table. The below hideous code populates this new table 
    # with things from the old field, with ugly parsing and heuristics.

    if ($dbh->bz_column_info('bugs', 'long_desc')) {
        my ($total) = $dbh->selectrow_array("SELECT COUNT(*) FROM bugs");

        print "Populating new long_desc table. This is slow. There are",
              " $total\nbugs to process; a line of dots will be printed",
              " for each 50.\n\n";
        local $| = 1;

        # On MySQL, longdescs doesn't benefit from transactions, but this
        # doesn't hurt.
        $dbh->bz_start_transaction();

        $dbh->do('DELETE FROM longdescs');

        my $sth = $dbh->prepare("SELECT bug_id, creation_ts, reporter,
                                        long_desc FROM bugs ORDER BY bug_id");
        $sth->execute();
        my $count = 0;
        while (my ($id, $createtime, $reporterid, $desc) = 
                   $sth->fetchrow_array()) 
        {
            $count++;
            indicate_progress({ total => $total, current => $count });
            $desc =~ s/\r//g;
            my $who = $reporterid;
            my $when = str2time($createtime);
            my $buffer = "";
            foreach my $line (split(/\n/, $desc)) {
                $line =~ s/\s+$//g; # Trim trailing whitespace.
                if ($line =~ /^------- Additional Comments From ([^\s]+)\s+(\d.+\d)\s+-------$/) 
                {
                    my $name = $1;
                    my $date = str2time($2);
                    # Oy, what a hack.  The creation time is accurate to the
                    # second. But the long text only contains things accurate
                    # to the And so, if someone makes a comment within a 
                    # minute of the original bug creation, then the comment can
                    # come *before* the bug creation.  So, we add 59 seconds to
                    # the time of all comments, so that they are always 
                    # considered to have happened at the *end* of the given
                    # minute, not the beginning.
                    $date += 59;
                    if ($date >= $when) {
                        _write_one_longdesc($id, $who, $when, $buffer);
                        $buffer = "";
                        $when = $date;
                        my $s2 = $dbh->prepare("SELECT userid FROM profiles " .
                                                "WHERE login_name = ?");
                        $s2->execute($name);
                        ($who) = ($s2->fetchrow_array());

                        if (!$who) {
                            # This username doesn't exist.  Maybe someone
                            # renamed him or something.  Invent a new profile
                            # entry disabled, just to represent him.
                            $dbh->do("INSERT INTO profiles (login_name, 
                                      cryptpassword, disabledtext) 
                                      VALUES (?,?,?)", undef, $name, '*',
                                      "Account created only to maintain"
                                      . " database integrity");
                            $who = $dbh->bz_last_key('profiles', 'userid');
                        }
                        next;
                    }
                }
                $buffer .= $line . "\n";
            }
            _write_one_longdesc($id, $who, $when, $buffer);
        } # while loop

        print "\n\n";
        $dbh->bz_drop_column('bugs', 'long_desc');
        $dbh->bz_commit_transaction();
    } # main if
}

sub _update_bugs_activity_field_to_fieldid {
    my $dbh = Bugzilla->dbh;

    # 2000-01-18 Added a new table fielddefs that records information about the
    # different fields we keep an activity log on.  The bugs_activity table
    # now has a pointer into that table instead of recording the name directly.
    if ($dbh->bz_column_info('bugs_activity', 'field')) {
        $dbh->bz_add_column('bugs_activity', 'fieldid',
                            {TYPE => 'INT3', NOTNULL => 1}, 0);

        $dbh->bz_add_index('bugs_activity', 'bugs_activity_fieldid_idx',
                           [qw(fieldid)]);
        print "Populating new bugs_activity.fieldid field...\n";

        $dbh->bz_start_transaction();

        my $ids = $dbh->selectall_arrayref(
            'SELECT DISTINCT fielddefs.id, bugs_activity.field
               FROM bugs_activity LEFT JOIN fielddefs 
                    ON bugs_activity.field = fielddefs.name', {Slice=>{}});

        foreach my $item (@$ids) {
            my $id    = $item->{id};
            my $field = $item->{field};
            # If the id is NULL
            if (!$id) {
                $dbh->do("INSERT INTO fielddefs (name, description) VALUES " .
                         "(?, ?)", undef, $field, $field);
                $id = $dbh->bz_last_key('fielddefs', 'id');
            }
            $dbh->do("UPDATE bugs_activity SET fieldid = ? WHERE field = ?",
                     undef, $id, $field);
        }
        $dbh->bz_commit_transaction();

        $dbh->bz_drop_column('bugs_activity', 'field');
    }
}

sub _add_unique_login_name_index_to_profiles {
    my $dbh = Bugzilla->dbh;

    # 2000-01-22 The "login_name" field in the "profiles" table was not
    # declared to be unique.  Sure enough, somehow, I got 22 duplicated entries
    # in my database.  This code detects that, cleans up the duplicates, and
    # then tweaks the table to declare the field to be unique.  What a pain.
    if (!$dbh->bz_index_info('profiles', 'profiles_login_name_idx')
        || !$dbh->bz_index_info('profiles', 'profiles_login_name_idx')->{TYPE})
    {
        print "Searching for duplicate entries in the profiles table...\n";
        while (1) {
            # This code is weird in that it loops around and keeps doing this
            # select again.  That's because I'm paranoid about deleting entries
            # out from under us in the profiles table.  Things get weird if
            # there are *three* or more entries for the same user...
            my $sth = $dbh->prepare("SELECT p1.userid, p2.userid, p1.login_name
                                       FROM profiles AS p1, profiles AS p2
                                      WHERE p1.userid < p2.userid
                                            AND p1.login_name = p2.login_name
                                   ORDER BY p1.login_name");
            $sth->execute();
            my ($u1, $u2, $n) = ($sth->fetchrow_array);
            last if !$u1;

            print "Both $u1 & $u2 are ids for $n!  Merging $u2 into $u1...\n";
            foreach my $i (["bugs", "reporter"],
                           ["bugs", "assigned_to"],
                           ["bugs", "qa_contact"],
                           ["attachments", "submitter_id"],
                           ["bugs_activity", "who"],
                           ["cc", "who"],
                           ["votes", "who"],
                           ["longdescs", "who"]) {
                my ($table, $field) = (@$i);
                if ($dbh->bz_table_info($table)) {
                    print "   Updating $table.$field...\n";
                    $dbh->do("UPDATE $table SET $field = $u1 " .
                              "WHERE $field = $u2");
                }
            }
            $dbh->do("DELETE FROM profiles WHERE userid = $u2");
        }
        print "OK, changing index type to prevent duplicates in the",
              " future...\n";

        $dbh->bz_drop_index('profiles', 'profiles_login_name_idx');
        $dbh->bz_add_index('profiles', 'profiles_login_name_idx',
                           {TYPE => 'UNIQUE', FIELDS => [qw(login_name)]});
    }
}

sub _update_component_user_fields_to_ids {
    my $dbh = Bugzilla->dbh;

    # components.initialowner
    my $comp_init_owner = $dbh->bz_column_info('components', 'initialowner');
    if ($comp_init_owner && $comp_init_owner->{TYPE} eq 'TINYTEXT') {
        my $sth = $dbh->prepare("SELECT program, value, initialowner
                                   FROM components");
        $sth->execute();
        while (my ($program, $value, $initialowner) = $sth->fetchrow_array()) {
            my ($id) = $dbh->selectrow_array(
                "SELECT userid FROM profiles WHERE login_name = ?",
                undef, $initialowner);

            unless (defined $id) {
                print "Warning: You have an invalid default assignee",
                      " '$initialowner'\n in component '$value' of program",
                      " '$program'!\n";
                $id = 0;
            }

            $dbh->do("UPDATE components SET initialowner = ?
                       WHERE program = ? AND value = ?", undef,
                     $id, $program, $value);
        }
        $dbh->bz_alter_column('components','initialowner',{TYPE => 'INT3'});
    }

    # components.initialqacontact
    my $comp_init_qa = $dbh->bz_column_info('components', 'initialqacontact');
    if ($comp_init_qa && $comp_init_qa->{TYPE} eq 'TINYTEXT') {
        my $sth = $dbh->prepare("SELECT program, value, initialqacontact
                                   FROM components");
        $sth->execute();
        while (my ($program, $value, $initialqacontact) = 
                   $sth->fetchrow_array()) 
        {
            my ($id) = $dbh->selectrow_array(
                "SELECT userid FROM profiles WHERE login_name = ?",
                undef, $initialqacontact);

            unless (defined $id) {
                if ($initialqacontact) {
                    print "Warning: You have an invalid default QA contact",
                          " $initialqacontact' in program '$program',",
                          " component '$value'!\n";
                }
                $id = 0;
            }

            $dbh->do("UPDATE components SET initialqacontact = ?
                       WHERE program = ? AND value = ?", undef,
                     $id, $program, $value);
        }

        $dbh->bz_alter_column('components','initialqacontact',{TYPE => 'INT3'});
    }
}

sub _populate_milestones_table {
    my $dbh = Bugzilla->dbh;
    # 2000-03-21 Adding a table for target milestones to
    # database - matthew@zeroknowledge.com
    # If the milestones table is empty, and we're still back in a Bugzilla
    # that has a bugs.product field, that means that we just created
    # the milestones table and it needs to be populated.
    my $milestones_exist = $dbh->selectrow_array(
        "SELECT DISTINCT 1 FROM milestones");
    if (!$milestones_exist && $dbh->bz_column_info('bugs', 'product')) {
        print "Replacing blank milestones...\n";

        $dbh->do("UPDATE bugs
                     SET target_milestone = '---'
                   WHERE target_milestone = ' '");

        # If we are upgrading from 2.8 or earlier, we will have *created*
        # the milestones table with a product_id field, but Bugzilla expects
        # it to have a "product" field. So we change the field backward so
        # other code can run. The change will be reversed later in checksetup.
        if ($dbh->bz_column_info('milestones', 'product_id')) {
            # Dropping the column leaves us with a milestones_product_id_idx
            # index that is only on the "value" column. We need to drop the
            # whole index so that it can be correctly re-created later.
            $dbh->bz_drop_index('milestones', 'milestones_product_id_idx');
            $dbh->bz_drop_column('milestones', 'product_id');
            $dbh->bz_add_column('milestones', 'product',
                                {TYPE => 'varchar(64)', NOTNULL => 1}, '');
        }

        # Populate the milestone table with all existing values in the database
        my $sth = $dbh->prepare("SELECT DISTINCT target_milestone, product 
                                   FROM bugs");
        $sth->execute();

        print "Populating milestones table...\n";

        while (my ($value, $product) = $sth->fetchrow_array()) {
            # check if the value already exists
            my $sortkey = substr($value, 1);
            if ($sortkey !~ /^\d+$/) {
                $sortkey = 0;
            } else {
                $sortkey *= 10;
            }
            my $ms_exists = $dbh->selectrow_array(
                "SELECT value FROM milestones
                  WHERE value = ? AND product = ?", undef, $value, $product);

            if (!$ms_exists) {
                $dbh->do("INSERT INTO milestones(value, product, sortkey) 
                          VALUES (?,?,?)", undef, $value, $product, $sortkey);
            }
        }
    }
}

sub _add_products_defaultmilestone {
    my $dbh = Bugzilla->dbh;

    # 2000-03-23 Added a defaultmilestone field to the products table, so that
    # we know which milestone to initially assign bugs to.
    if (!$dbh->bz_column_info('products', 'defaultmilestone')) {
        $dbh->bz_add_column('products', 'defaultmilestone',
                 {TYPE => 'varchar(20)', NOTNULL => 1, DEFAULT => "'---'"});
        my $sth = $dbh->prepare(
            "SELECT product, defaultmilestone FROM products");
        $sth->execute();
        while (my ($product, $default_ms) = $sth->fetchrow_array()) {
            my $exists = $dbh->selectrow_array(
                "SELECT value FROM milestones
                  WHERE value = ? AND product = ?", 
                undef, $default_ms, $product);
            if (!$exists) {
                $dbh->do("INSERT INTO milestones(value, product) " .
                         "VALUES (?, ?)", undef, $default_ms, $product);
            }
        }
    }
}

sub _copy_from_comments_to_longdescs {
    my $dbh = Bugzilla->dbh;
    # 2000-11-27 For Bugzilla 2.5 and later. Copy data from 'comments' to
    # 'longdescs' - the new name of the comments table.
    if ($dbh->bz_table_info('comments')) {
        print "Copying data from 'comments' to 'longdescs'...\n";
        my $quoted_when = $dbh->quote_identifier('when');
        $dbh->do("INSERT INTO longdescs (bug_when, bug_id, who, thetext)
                  SELECT $quoted_when, bug_id, who, comment
                    FROM comments");
        $dbh->bz_drop_table("comments");
    }
}

sub _populate_duplicates_table {
    my $dbh = Bugzilla->dbh;
    # 2000-07-15 Added duplicates table so Bugzilla tracks duplicates in a
    # better way than it used to. This code searches the comments to populate
    # the table initially. It's executed if the table is empty; if it's 
    # empty because there are no dupes (as opposed to having just created 
    # the table) it won't have any effect anyway, so it doesn't matter.
    my ($dups_exist) = $dbh->selectrow_array(
        "SELECT DISTINCT 1 FROM duplicates");
    # We also check against a schema change that happened later.
    if (!$dups_exist && !$dbh->bz_column_info('groups', 'isactive')) {
        # populate table
        print "Populating duplicates table from comments...\n";

        my $sth = $dbh->prepare(
             "SELECT longdescs.bug_id, thetext
                FROM longdescs LEFT JOIN bugs 
                     ON longdescs.bug_id = bugs.bug_id
               WHERE (" . $dbh->sql_regexp("thetext", 
                          "'[.*.]{3} This bug has been marked as a duplicate"
                          . " of [[:digit:]]+ [.*.]{3}'") 
                  . ")
                     AND resolution = 'DUPLICATE'
            ORDER BY longdescs.bug_when");
        $sth->execute();

        my (%dupes, $key);
        # Because of the way hashes work, this loop removes all but the 
        # last dupe resolution found for a given bug.
        while (my ($dupe, $dupe_of) = $sth->fetchrow_array()) {
            $dupes{$dupe} = $dupe_of;
        }

        foreach $key (keys(%dupes)){
            $dupes{$key} =~ /^.*\*\*\* This bug has been marked as a duplicate of (\d+) \*\*\*$/ms;
            $dupes{$key} = $1;
            $dbh->do("INSERT INTO duplicates VALUES(?, ?)", undef,
                     $dupes{$key},  $key);
            #        BugItsADupeOf  Dupe
        }
    }
}

sub _recrypt_plaintext_passwords {
    my $dbh = Bugzilla->dbh;
    # 2001-06-12; myk@mozilla.org; bugs 74032, 77473:
    # Recrypt passwords using Perl &crypt instead of the mysql equivalent
    # and delete plaintext passwords from the database.
    if ($dbh->bz_column_info('profiles', 'password')) {

        print <<ENDTEXT;
Your current installation of Bugzilla stores passwords in plaintext
in the database and uses mysql's encrypt function instead of Perl's
crypt function to crypt passwords.  Passwords are now going to be
re-crypted with the Perl function, and plaintext passwords will be
deleted from the database.  This could take a while if your
installation has many users.
ENDTEXT

        # Re-crypt everyone's password.
        my $total = $dbh->selectrow_array('SELECT COUNT(*) FROM profiles');
        my $sth = $dbh->prepare("SELECT userid, password FROM profiles");
        $sth->execute();

        my $i = 1;

        print "Fixing passwords...\n";
        while (my ($userid, $password) = $sth->fetchrow_array()) {
            my $cryptpassword = $dbh->quote(bz_crypt($password));
            $dbh->do("UPDATE profiles " .
                        "SET cryptpassword = $cryptpassword " .
                      "WHERE userid = $userid");
            indicate_progress({ total => $total, current => $i, every => 10 });
        }
        print "\n";

        # Drop the plaintext password field.
        $dbh->bz_drop_column('profiles', 'password');
    }
}

sub _update_bugs_activity_to_only_record_changes {
    my $dbh = Bugzilla->dbh;
    # 2001-07-20 jake@bugzilla.org - Change bugs_activity to only record changes
    #  http://bugzilla.mozilla.org/show_bug.cgi?id=55161
    if ($dbh->bz_column_info('bugs_activity', 'oldvalue')) {
        $dbh->bz_add_column("bugs_activity", "removed", {TYPE => "TINYTEXT"});
        $dbh->bz_add_column("bugs_activity", "added", {TYPE => "TINYTEXT"});

        # Need to get field id's for the fields that have multiple values
        my @multi;
        foreach my $f ("cc", "dependson", "blocked", "keywords") {
            my $sth = $dbh->prepare("SELECT id " .
                                    "FROM fielddefs " .
                                    "WHERE name = '$f'");
            $sth->execute();
            my ($fid) = $sth->fetchrow_array();
            push (@multi, $fid);
        }

        # Now we need to process the bugs_activity table and reformat the data
        print "Fixing activity log...\n";
        my $total = $dbh->selectrow_array('SELECT COUNT(*) FROM bugs_activity');
        my $sth = $dbh->prepare("SELECT bug_id, who, bug_when, fieldid,
                                oldvalue, newvalue FROM bugs_activity");
        $sth->execute;
        my $i = 0;
        while (my ($bug_id, $who, $bug_when, $fieldid, $oldvalue, $newvalue)
                   = $sth->fetchrow_array()) 
        {
            $i++;
            indicate_progress({ total => $total, current => $i, every => 10 });
            # Make sure (old|new)value isn't null (to suppress warnings)
            $oldvalue ||= "";
            $newvalue ||= "";
            my ($added, $removed) = "";
            if (grep ($_ eq $fieldid, @multi)) {
                $oldvalue =~ s/[\s,]+/ /g;
                $newvalue =~ s/[\s,]+/ /g;
                my @old = split(" ", $oldvalue);
                my @new = split(" ", $newvalue);
                my (@add, @remove) = ();
                # Find values that were "added"
                foreach my $value(@new) {
                    if (! grep ($_ eq $value, @old)) {
                        push (@add, $value);
                    }
                }
                # Find values that were removed
                foreach my $value(@old) {
                    if (! grep ($_ eq $value, @new)) {
                        push (@remove, $value);
                    }
                }
                $added = join (", ", @add);
                $removed = join (", ", @remove);
                # If we can't determine what changed, put a ? in both fields
                unless ($added || $removed) {
                    $added = "?";
                    $removed = "?";
                }
                # If the original field (old|new)value was full, then this
                # could be incomplete data.
                if (length($oldvalue) == 255 || length($newvalue) == 255) {
                    $added = "? $added";
                    $removed = "? $removed";
                }
            } else {
                $removed = $oldvalue;
                $added = $newvalue;
            }
            $added = $dbh->quote($added);
            $removed = $dbh->quote($removed);
            $dbh->do("UPDATE bugs_activity 
                         SET removed = $removed, added = $added
                       WHERE bug_id = $bug_id AND who = $who
                             AND bug_when = '$bug_when' 
                             AND fieldid = $fieldid");
        }
        print "\n";
        $dbh->bz_drop_column("bugs_activity", "oldvalue");
        $dbh->bz_drop_column("bugs_activity", "newvalue");
    }
}

sub _delete_logincookies_cryptpassword_and_handle_invalid_cookies {
    my $dbh = Bugzilla->dbh;
    # 2002-02-04 bbaetz@student.usyd.edu.au bug 95732
    # Remove logincookies.cryptpassword, and delete entries which become
    # invalid
    if ($dbh->bz_column_info("logincookies", "cryptpassword")) {
        # We need to delete any cookies which are invalid before dropping the
        # column
        print "Removing invalid login cookies...\n";

        # mysql doesn't support DELETE with multi-table queries, so we have
        # to iterate
        my $sth = $dbh->prepare("SELECT cookie FROM logincookies, profiles " .
                                "WHERE logincookies.cryptpassword != " .
                                "profiles.cryptpassword AND " .
                                "logincookies.userid = profiles.userid");
        $sth->execute();
        while (my ($cookie) = $sth->fetchrow_array()) {
            $dbh->do("DELETE FROM logincookies WHERE cookie = $cookie");
        }

        $dbh->bz_drop_column("logincookies", "cryptpassword");
    }
}

sub _use_ip_instead_of_hostname_in_logincookies {
    my $dbh = Bugzilla->dbh;

    # 2002-03-15 bbaetz@student.usyd.edu.au - bug 129466
    # 2002-05-13 preed@sigkill.com - bug 129446 patch backported to the
    #  BUGZILLA-2_14_1-BRANCH as a security blocker for the 2.14.2 release
    #
    # Use the ip, not the hostname, in the logincookies table
    if ($dbh->bz_column_info("logincookies", "hostname")) {
        print "Clearing the logincookies table...\n";
        # We've changed what we match against, so all entries are now invalid
        $dbh->do("DELETE FROM logincookies");

        # Now update the logincookies schema
        $dbh->bz_drop_column("logincookies", "hostname");
        $dbh->bz_add_column("logincookies", "ipaddr",
                            {TYPE => 'varchar(40)'});
    }
}

sub _move_quips_into_db {
    my $dbh = Bugzilla->dbh;
    my $datadir = bz_locations->{'datadir'};
    # 2002-07-15 davef@tetsubo.com - bug 67950
    # Move quips to the db.
    if (-e "$datadir/comments") {
        print "Populating quips table from $datadir/comments...\n";
        my $comments = new IO::File("$datadir/comments", 'r')
            || die "$datadir/comments: $!";
        $comments->untaint;
        while (<$comments>) {
            chomp;
            $dbh->do("INSERT INTO quips (quip) VALUES (?)", undef, $_);
        }

        print "\n", install_string('update_quips', { data => $datadir }), "\n";
        $comments->close;
        rename("$datadir/comments", "$datadir/comments.bak")
            || warn "Failed to rename: $!";
    }
}

sub _use_ids_for_products_and_components {
    my $dbh = Bugzilla->dbh;
    # 2002-08-12 jake@bugzilla.org/bbaetz@student.usyd.edu.au - bug 43600
    # Use integer IDs for products and components.
    if ($dbh->bz_column_info("products", "product")) {
        print "Updating database to use product IDs.\n";

        # First, we need to remove possible NULL entries
        # NULLs may exist, but won't have been used, since all the uses of them
        # are in NOT NULL fields in other tables
        $dbh->do("DELETE FROM products WHERE product IS NULL");
        $dbh->do("DELETE FROM components WHERE value IS NULL");

        $dbh->bz_add_column("products", "id",
            {TYPE => 'SMALLSERIAL', NOTNULL => 1, PRIMARYKEY => 1});
        $dbh->bz_add_column("components", "product_id",
            {TYPE => 'INT2', NOTNULL => 1}, 0);
        $dbh->bz_add_column("versions", "product_id",
            {TYPE => 'INT2', NOTNULL => 1}, 0);
        $dbh->bz_add_column("milestones", "product_id",
            {TYPE => 'INT2', NOTNULL => 1}, 0);
        $dbh->bz_add_column("bugs", "product_id",
            {TYPE => 'INT2', NOTNULL => 1}, 0);

        # The attachstatusdefs table was added in version 2.15, but 
        # removed again in early 2.17.  If it exists now, we still need 
        # to perform this change with product_id because the code later on
        # which converts the attachment statuses to flags depends on it.
        # But we need to avoid this if the user is upgrading from 2.14
        # or earlier (because it won't be there to convert).
        if ($dbh->bz_table_info("attachstatusdefs")) {
            $dbh->bz_add_column("attachstatusdefs", "product_id",
                {TYPE => 'INT2', NOTNULL => 1}, 0);
        }

        my %products;
        my $sth = $dbh->prepare("SELECT id, product FROM products");
        $sth->execute;
        while (my ($product_id, $product) = $sth->fetchrow_array()) {
            if (exists $products{$product}) {
                print "Ignoring duplicate product $product\n";
                $dbh->do("DELETE FROM products WHERE id = $product_id");
                next;
            }
            $products{$product} = 1;
            $dbh->do("UPDATE components SET product_id = $product_id " .
                     "WHERE program = " . $dbh->quote($product));
            $dbh->do("UPDATE versions SET product_id = $product_id " .
                     "WHERE program = " . $dbh->quote($product));
            $dbh->do("UPDATE milestones SET product_id = $product_id " .
                     "WHERE product = " . $dbh->quote($product));
            $dbh->do("UPDATE bugs SET product_id = $product_id " .
                     "WHERE product = " . $dbh->quote($product));
            $dbh->do("UPDATE attachstatusdefs SET product_id = $product_id " .
                     "WHERE product = " . $dbh->quote($product))
                if $dbh->bz_table_info("attachstatusdefs");
        }

        print "Updating the database to use component IDs.\n";

        $dbh->bz_add_column("components", "id",
            {TYPE => 'MEDIUMSERIAL', NOTNULL => 1, PRIMARYKEY => 1});
        $dbh->bz_add_column("bugs", "component_id",
                            {TYPE => 'INT3', NOTNULL => 1}, 0);

        my %components;
        $sth = $dbh->prepare("SELECT id, value, product_id FROM components");
        $sth->execute;
        while (my ($component_id, $component, $product_id) 
            = $sth->fetchrow_array()) 
        {
            if (exists $components{$component}) {
                if (exists $components{$component}{$product_id}) {
                    print "Ignoring duplicate component $component for",
                          " product $product_id\n";
                    $dbh->do("DELETE FROM components WHERE id = $component_id");
                    next;
                }
            } else {
                $components{$component} = {};
            }
            $components{$component}{$product_id} = 1;
            $dbh->do("UPDATE bugs SET component_id = $component_id " .
                      "WHERE component = " . $dbh->quote($component) .
                       " AND product_id = $product_id");
        }
        print "Fixing Indexes and Uniqueness.\n";
        $dbh->bz_drop_index('milestones', 'milestones_product_idx');

        $dbh->bz_add_index('milestones', 'milestones_product_id_idx',
            {TYPE => 'UNIQUE', FIELDS => [qw(product_id value)]});

        $dbh->bz_drop_index('bugs', 'bugs_product_idx');
        $dbh->bz_add_index('bugs', 'bugs_product_id_idx', [qw(product_id)]);
        $dbh->bz_drop_index('bugs', 'bugs_component_idx');
        $dbh->bz_add_index('bugs', 'bugs_component_id_idx', [qw(component_id)]);

        print "Removing, renaming, and retyping old product and",
              " component fields.\n";
        $dbh->bz_drop_column("components", "program");
        $dbh->bz_drop_column("versions", "program");
        $dbh->bz_drop_column("milestones", "product");
        $dbh->bz_drop_column("bugs", "product");
        $dbh->bz_drop_column("bugs", "component");
        $dbh->bz_drop_column("attachstatusdefs", "product")
            if $dbh->bz_table_info("attachstatusdefs");
        $dbh->bz_rename_column("products", "product", "name");
        $dbh->bz_alter_column("products", "name",
                              {TYPE => 'varchar(64)', NOTNULL => 1});
        $dbh->bz_rename_column("components", "value", "name");
        $dbh->bz_alter_column("components", "name",
                              {TYPE => 'varchar(64)', NOTNULL => 1});

        print "Adding indexes for products and components tables.\n";
        $dbh->bz_add_index('products', 'products_name_idx',
                           {TYPE => 'UNIQUE', FIELDS => [qw(name)]});
        $dbh->bz_add_index('components', 'components_product_id_idx',
            {TYPE => 'UNIQUE', FIELDS => [qw(product_id name)]});
        $dbh->bz_add_index('components', 'components_name_idx', [qw(name)]);
    }
}

# Helper for the below function.
#
# _list_bits(arg) returns a list of UNKNOWN<n> if the group
# has been deleted for all bits set in arg. When the activity
# records are converted from groupset numbers to lists of
# group names, _list_bits is used to fill in a list of references
# to groupset bits for groups that no longer exist.
sub _list_bits {
    my ($num) = @_;
    my $dbh = Bugzilla->dbh;
    my @res;
    my $curr = 1;
    while (1) {
        # Convert a big integer to a list of bits
        my $sth = $dbh->prepare("SELECT ($num & ~$curr) > 0,
                                        ($num & $curr),
                                        ($num & ~$curr),
                                        $curr << 1");
        $sth->execute;
        my ($more, $thisbit, $remain, $nval) = $sth->fetchrow_array;
        push @res,"UNKNOWN<$curr>" if ($thisbit);
        $curr = $nval;
        $num = $remain;
        last if !$more;
    }
    return @res;
}

sub _convert_groups_system_from_groupset {
    my $dbh = Bugzilla->dbh;
    # 2002-09-22 - bugreport@peshkin.net - bug 157756
    #
    # If the whole groups system is new, but the installation isn't,
    # convert all the old groupset groups, etc...
    #
    # This requires:
    # 1) define groups ids in group table
    # 2) populate user_group_map with grants from old groupsets 
    #    and blessgroupsets
    # 3) populate bug_group_map with data converted from old bug groupsets
    # 4) convert activity logs to use group names instead of numbers
    # 5) identify the admin from the old all-ones groupset

    # The groups system needs to be converted if groupset exists
    if ($dbh->bz_column_info("profiles", "groupset")) {
        # Some mysql versions will promote any unique key to primary key
        # so all unique keys are removed first and then added back in
        $dbh->bz_drop_index('groups', 'groups_bit_idx');
        $dbh->bz_drop_index('groups', 'groups_name_idx');
        my @primary_key = $dbh->primary_key(undef, undef, 'groups');
        if (@primary_key) {
            $dbh->do("ALTER TABLE groups DROP PRIMARY KEY");
        }

        $dbh->bz_add_column('groups', 'id',
            {TYPE => 'MEDIUMSERIAL', NOTNULL => 1, PRIMARYKEY => 1});

        $dbh->bz_add_index('groups', 'groups_name_idx',
                           {TYPE => 'UNIQUE', FIELDS => [qw(name)]});

        # Convert all existing groupset records to map entries before removing
        # groupset fields or removing "bit" from groups.
        my $sth = $dbh->prepare("SELECT bit, id FROM groups WHERE bit > 0");
        $sth->execute();
        while (my ($bit, $gid) = $sth->fetchrow_array) {
            # Create user_group_map membership grants for old groupsets.
            # Get each user with the old groupset bit set
            my $sth2 = $dbh->prepare("SELECT userid FROM profiles
                                       WHERE (groupset & $bit) != 0");
            $sth2->execute();
            while (my ($uid) = $sth2->fetchrow_array) {
                # Check to see if the user is already a member of the group
                # and, if not, insert a new record.
                my $query = "SELECT user_id FROM user_group_map
                              WHERE group_id = $gid AND user_id = $uid
                                    AND isbless = 0";
                my $sth3 = $dbh->prepare($query);
                $sth3->execute();
                if ( !$sth3->fetchrow_array() ) {
                    $dbh->do("INSERT INTO user_group_map
                              (user_id, group_id, isbless, grant_type)
                              VALUES ($uid, $gid, 0, " . GRANT_DIRECT . ")");
                }
            }
            # Create user can bless group grants for old groupsets, but only
            # if we're upgrading from a Bugzilla that had blessing.
            if($dbh->bz_column_info('profiles', 'blessgroupset')) {
                # Get each user with the old blessgroupset bit set
                $sth2 = $dbh->prepare("SELECT userid FROM profiles
                                        WHERE (blessgroupset & $bit) != 0");
                $sth2->execute();
                while (my ($uid) = $sth2->fetchrow_array) {
                    $dbh->do("INSERT INTO user_group_map
                              (user_id, group_id, isbless, grant_type)
                              VALUES ($uid, $gid, 1, " . GRANT_DIRECT . ")");
                }
            }
            # Create bug_group_map records for old groupsets.
            # Get each bug with the old group bit set.
            $sth2 = $dbh->prepare("SELECT bug_id FROM bugs
                                    WHERE (groupset & $bit) != 0");
            $sth2->execute();
            while (my ($bug_id) = $sth2->fetchrow_array) {
               # Insert the bug, group pair into the bug_group_map.
                $dbh->do("INSERT INTO bug_group_map (bug_id, group_id)
                          VALUES ($bug_id, $gid)");
            }
        }
        # Replace old activity log groupset records with lists of names 
        # of groups.
        $sth = $dbh->prepare("SELECT id FROM fielddefs
                               WHERE name = " . $dbh->quote('bug_group'));
        $sth->execute();
        my ($bgfid) = $sth->fetchrow_array;
        # Get the field id for the old groupset field
        $sth = $dbh->prepare("SELECT id FROM fielddefs
                               WHERE name = " . $dbh->quote('groupset'));
        $sth->execute();
        my ($gsid) = $sth->fetchrow_array;
        # Get all bugs_activity records from groupset changes
        if ($gsid) {
            $sth = $dbh->prepare("SELECT bug_id, bug_when, who, added, removed
                                    FROM bugs_activity WHERE fieldid = $gsid");
            $sth->execute();
            while (my ($bug_id, $bug_when, $who, $added, $removed) = 
                       $sth->fetchrow_array) 
            {
                $added ||= 0;
                $removed ||= 0;
                # Get names of groups added.
                my $sth2 = $dbh->prepare("SELECT name FROM groups
                                           WHERE (bit & $added) != 0
                                                 AND (bit & $removed) = 0");
                $sth2->execute();
                my @logadd;
                while (my ($n) = $sth2->fetchrow_array) {
                    push @logadd, $n;
                }
                # Get names of groups removed.
                $sth2 = $dbh->prepare("SELECT name FROM groups
                                        WHERE (bit & $removed) != 0
                                              AND (bit & $added) = 0");
                $sth2->execute();
                my @logrem;
                while (my ($n) = $sth2->fetchrow_array) {
                    push @logrem, $n;
                }
                # Get list of group bits added that correspond to 
                # missing groups.
                $sth2 = $dbh->prepare("SELECT ($added & ~BIT_OR(bit)) 
                                         FROM groups");
                $sth2->execute();
                my ($miss) = $sth2->fetchrow_array;
                if ($miss) {
                    push @logadd, _list_bits($miss);
                    print "\nWARNING - GROUPSET ACTIVITY ON BUG $bug_id",
                          " CONTAINS DELETED GROUPS\n";
                }
                # Get list of group bits deleted that correspond to 
                # missing groups.
                $sth2 = $dbh->prepare("SELECT ($removed & ~BIT_OR(bit)) 
                                         FROM groups");
                $sth2->execute();
                ($miss) = $sth2->fetchrow_array;
                if ($miss) {
                    push @logrem, _list_bits($miss);
                    print "\nWARNING - GROUPSET ACTIVITY ON BUG $bug_id",
                          " CONTAINS DELETED GROUPS\n";
                }
                my $logr = "";
                my $loga = "";
                $logr = join(", ", @logrem) . '?' if @logrem;
                $loga = join(", ", @logadd) . '?' if @logadd;
                # Replace to old activity record with the converted data.
                $dbh->do("UPDATE bugs_activity SET fieldid = $bgfid, added = " .
                          $dbh->quote($loga) . ", removed = " .
                          $dbh->quote($logr) .
                         " WHERE bug_id = $bug_id AND bug_when = " .
                          $dbh->quote($bug_when) .
                         " AND who = $who AND fieldid = $gsid");
            }
            # Replace groupset changes with group name changes in
            # profiles_activity. Get profiles_activity records for groupset.
            $sth = $dbh->prepare(
                 "SELECT userid, profiles_when, who, newvalue, oldvalue " .
                   "FROM profiles_activity " .
                  "WHERE fieldid = $gsid");
            $sth->execute();
            while (my ($uid, $uwhen, $uwho, $added, $removed) = 
                       $sth->fetchrow_array) 
            {
                $added ||= 0;
                $removed ||= 0;
                # Get names of groups added.
                my $sth2 = $dbh->prepare("SELECT name FROM groups
                                           WHERE (bit & $added) != 0
                                                 AND (bit & $removed) = 0");
                $sth2->execute();
                my @logadd;
                while (my ($n) = $sth2->fetchrow_array) {
                    push @logadd, $n;
                }
                # Get names of groups removed.
                $sth2 = $dbh->prepare("SELECT name FROM groups
                                        WHERE (bit & $removed) != 0
                                              AND (bit & $added) = 0");
                $sth2->execute();
                my @logrem;
                while (my ($n) = $sth2->fetchrow_array) {
                    push @logrem, $n;
                }
                my $ladd = "";
                my $lrem = "";
                $ladd = join(", ", @logadd) . '?' if @logadd;
                $lrem = join(", ", @logrem) . '?' if @logrem;
                # Replace profiles_activity record for groupset change
                # with group list.
                $dbh->do("UPDATE profiles_activity " .
                            "SET fieldid = $bgfid, newvalue = " .
                          $dbh->quote($ladd) . ", oldvalue = " .
                          $dbh->quote($lrem) .
                         " WHERE userid = $uid AND profiles_when = " .
                          $dbh->quote($uwhen) .
                               " AND who = $uwho AND fieldid = $gsid");
            }
        }

        # Identify admin group.
        my ($admin_gid) = $dbh->selectrow_array(
            "SELECT id FROM groups WHERE name = 'admin'");
        if (!$admin_gid) {
            $dbh->do(q{INSERT INTO groups (name, description)
                                   VALUES ('admin', 'Administrators')});
            $admin_gid = $dbh->bz_last_key('groups', 'id');
        }
        # Find current admins
        my @admins;
        # Don't lose admins from DBs where Bug 157704 applies
        $sth = $dbh->prepare(
               "SELECT userid, (groupset & 65536), login_name " .
                 "FROM profiles " .
                "WHERE (groupset | 65536) = 9223372036854775807");
        $sth->execute();
        while ( my ($userid, $iscomplete, $login_name) 
                    = $sth->fetchrow_array() ) 
        {
            # existing administrators are made members of group "admin"
            print "\nWARNING - $login_name IS AN ADMIN IN SPITE OF BUG",
                  " 157704\n\n" if (!$iscomplete);
            push(@admins, $userid) unless grep($_ eq $userid, @admins);
        }
        # Now make all those users admins directly. They were already
        # added to every other group, above, because of their groupset.
        foreach my $admin_id (@admins) {
            $dbh->do("INSERT INTO user_group_map
                                  (user_id, group_id, isbless, grant_type)
                           VALUES (?, ?, ?, ?)", 
                      undef, $admin_id, $admin_gid, $_, GRANT_DIRECT)
                foreach (0, 1);
        }

        $dbh->bz_drop_column('profiles','groupset');
        $dbh->bz_drop_column('profiles','blessgroupset');
        $dbh->bz_drop_column('bugs','groupset');
        $dbh->bz_drop_column('groups','bit');
        $dbh->do("DELETE FROM fielddefs WHERE name = " 
            . $dbh->quote('groupset'));
    }
}

sub _convert_attachment_statuses_to_flags {
    my $dbh = Bugzilla->dbh;

    # September 2002 myk@mozilla.org bug 98801
    # Convert the attachment statuses tables into flags tables.
    if ($dbh->bz_table_info("attachstatuses") 
        && $dbh->bz_table_info("attachstatusdefs")) 
    {
        print "Converting attachment statuses to flags...\n";

        # Get IDs for the old attachment status and new flag fields.
        my ($old_field_id) = $dbh->selectrow_array(
            "SELECT id FROM fielddefs WHERE name='attachstatusdefs.name'")
            || 0;
        my ($new_field_id) = $dbh->selectrow_array(
            "SELECT id FROM fielddefs WHERE name = 'flagtypes.name'");

        # Convert attachment status definitions to flag types.  If more than one
        # status has the same name and description, it is merged into a single
        # status with multiple inclusion records.     

        my $sth = $dbh->prepare(
            "SELECT id, name, description, sortkey, product_id  
               FROM attachstatusdefs");

        # status definition IDs indexed by name/description
        my $def_ids = {};

        # merged IDs and the IDs they were merged into.  The key is the old ID,
        # the value is the new one.  This allows us to give statuses the right
        # ID when we convert them over to flags.  This map includes IDs that
        # weren't merged (in this case the old and new IDs are the same), since
        # it makes the code simpler.
        my $def_id_map = {};

        $sth->execute();
        while (my ($id, $name, $desc, $sortkey, $prod_id) = 
                   $sth->fetchrow_array()) 
        {
            my $key = $name . $desc;
            if (!$def_ids->{$key}) {
                $def_ids->{$key} = $id;
                my $quoted_name = $dbh->quote($name);
                my $quoted_desc = $dbh->quote($desc);
                $dbh->do("INSERT INTO flagtypes (id, name, description, 
                                                 sortkey, target_type) 
                          VALUES ($id, $quoted_name, $quoted_desc, 
                                  $sortkey,'a')");
            }
            $def_id_map->{$id} = $def_ids->{$key};
            $dbh->do("INSERT INTO flaginclusions (type_id, product_id)
                      VALUES ($def_id_map->{$id}, $prod_id)");
        }

        # Note: even though we've converted status definitions, we still
        # can't drop the table because we need it to convert the statuses 
        # themselves.

        # Convert attachment statuses to flags.  To do this we select 
        # the statuses from the status table and then, for each one, 
        # figure out who set it and when they set it from the bugs 
        # activity table.
        my $id = 0;
        $sth = $dbh->prepare(
            "SELECT attachstatuses.attach_id, attachstatusdefs.id,
                    attachstatusdefs.name, attachments.bug_id
               FROM attachstatuses, attachstatusdefs, attachments
              WHERE attachstatuses.statusid = attachstatusdefs.id
                    AND attachstatuses.attach_id = attachments.attach_id");

        # a query to determine when the attachment status was set and who set it
        my $sth2 = $dbh->prepare("SELECT added, who, bug_when
                                    FROM bugs_activity
                                   WHERE bug_id = ? AND attach_id = ?
                                         AND fieldid = $old_field_id
                                ORDER BY bug_when DESC");

        $sth->execute();
        while (my ($attach_id, $def_id, $status, $bug_id) = 
                   $sth->fetchrow_array()) 
        {
            ++$id;

            # Determine when the attachment status was set and who set it.
            # We should always be able to find out this info from the bug
            # activity, but we fall back to default values just in case.
            $sth2->execute($bug_id, $attach_id);
            my ($added, $who, $when);
            while (($added, $who, $when) = $sth2->fetchrow_array()) {
                last if $added =~ /(^|[, ]+)\Q$status\E([, ]+|$)/;
            }
            $who = $dbh->quote($who); # "NULL" by default if $who is undefined
            $when = $when ? $dbh->quote($when) : "NOW()";


            $dbh->do("INSERT INTO flags (id, type_id, status, bug_id, 
                      attach_id, creation_date, modification_date, 
                      requestee_id, setter_id)
                      VALUES ($id, $def_id_map->{$def_id}, '+', $bug_id,
                              $attach_id, $when, $when, NULL, $who)");
        }

        # Now that we've converted both tables we can drop them.
        $dbh->bz_drop_table("attachstatuses");
        $dbh->bz_drop_table("attachstatusdefs");

        # Convert activity records for attachment statuses into records 
        # for flags.
        $sth = $dbh->prepare("SELECT attach_id, who, bug_when, added, 
                                     removed 
                                FROM bugs_activity 
                               WHERE fieldid = $old_field_id");
        $sth->execute();
        while (my ($attach_id, $who, $when, $old_added, $old_removed) =
                   $sth->fetchrow_array())
        {
            my @additions = split(/[, ]+/, $old_added);
            @additions = map("$_+", @additions);
            my $new_added = $dbh->quote(join(", ", @additions));

            my @removals = split(/[, ]+/, $old_removed);
            @removals = map("$_+", @removals);
            my $new_removed = $dbh->quote(join(", ", @removals));

            $old_added = $dbh->quote($old_added);
            $old_removed = $dbh->quote($old_removed);
            $who = $dbh->quote($who);
            $when = $dbh->quote($when);

            $dbh->do("UPDATE bugs_activity SET fieldid = $new_field_id, " .
                     "added = $new_added, removed = $new_removed " .
                     "WHERE attach_id = $attach_id AND who = $who " .
                     "AND bug_when = $when AND fieldid = $old_field_id " .
                     "AND added = $old_added AND removed = $old_removed");
        }

        # Remove the attachment status field from the field definitions.
        $dbh->do("DELETE FROM fielddefs WHERE name='attachstatusdefs.name'");

        print "done.\n";
    }
}

sub _remove_spaces_and_commas_from_flagtypes {
    my $dbh = Bugzilla->dbh;
    # Get all names and IDs, to find broken ones and to
    # check for collisions when renaming.
    my $sth = $dbh->prepare("SELECT name, id FROM flagtypes");
    $sth->execute();

    my %flagtypes;
    my @badflagnames; 
    # find broken flagtype names, and populate a hash table
    # to check for collisions.
    while (my ($name, $id) = $sth->fetchrow_array()) {
        $flagtypes{$name} = $id;
        if ($name =~ /[ ,]/) {
            push(@badflagnames, $name);
        }
    }
    if (@badflagnames) {
        print "Removing spaces and commas from flag names...\n";
        my ($flagname, $tryflagname);
        my $sth = $dbh->prepare("UPDATE flagtypes SET name = ? WHERE id = ?");
        foreach $flagname (@badflagnames) {
            print "  Bad flag type name \"$flagname\" ...\n";
            # find a new name for this flagtype.
            ($tryflagname = $flagname) =~ tr/ ,/__/;
            # avoid collisions with existing flagtype names.
            while (defined($flagtypes{$tryflagname})) {
                print "  ... can't rename as \"$tryflagname\" ...\n";
                $tryflagname .= "'";
                if (length($tryflagname) > 50) {
                    my $lastchanceflagname = (substr $tryflagname, 0, 47) . '...';
                    if (defined($flagtypes{$lastchanceflagname})) {
                        print "  ... last attempt as \"$lastchanceflagname\" still failed.'\n";
                        die install_string('update_flags_bad_name',
                                           { flag => $flagname }), "\n";
                    }
                    $tryflagname = $lastchanceflagname;
                }
            }
            $sth->execute($tryflagname, $flagtypes{$flagname});
            print "  renamed flag type \"$flagname\" as \"$tryflagname\"\n";
            $flagtypes{$tryflagname} = $flagtypes{$flagname};
            delete $flagtypes{$flagname};
        }
        print "... done.\n";
    }
}

sub _setup_usebuggroups_backward_compatibility {
    my $dbh = Bugzilla->dbh;

    # Don't run this on newer Bugzillas. This is a reliable test because
    # the longdescs table existed in 2.16 (which had usebuggroups)
    # but not in 2.18, and this code happens between 2.16 and 2.18.
    return if $dbh->bz_column_info('longdescs', 'already_wrapped');

    # 2002-11-24 - bugreport@peshkin.net - bug 147275
    #
    # If group_control_map is empty, backward-compatibility
    # usebuggroups-equivalent records should be created.
    my ($maps_exist) = $dbh->selectrow_array(
        "SELECT DISTINCT 1 FROM group_control_map");
    if (!$maps_exist) {
        print "Converting old usebuggroups controls...\n";
        # Initially populate group_control_map.
        # First, get all the existing products and their groups.
        my $sth = $dbh->prepare("SELECT groups.id, products.id, groups.name,
                                        products.name 
                                  FROM groups, products
                                 WHERE isbuggroup != 0");
        $sth->execute();
        while (my ($groupid, $productid, $groupname, $productname)
                = $sth->fetchrow_array()) 
        {
            if ($groupname eq $productname) {
                # Product and group have same name.
                $dbh->do("INSERT INTO group_control_map " .
                         "(group_id, product_id, membercontrol, othercontrol) " .
                         "VALUES (?, ?, ?, ?)", undef,
                         ($groupid, $productid, CONTROLMAPDEFAULT, CONTROLMAPNA));
            } else {
                # See if this group is a product group at all.
                my $sth2 = $dbh->prepare("SELECT id FROM products 
                    WHERE name = " .$dbh->quote($groupname));
                $sth2->execute();
                my ($id) = $sth2->fetchrow_array();
                if (!$id) {
                    # If there is no product with the same name as this
                    # group, then it is permitted for all products.
                    $dbh->do("INSERT INTO group_control_map " .
                             "(group_id, product_id, membercontrol, othercontrol) " .
                             "VALUES (?, ?, ?, ?)", undef,
                             ($groupid, $productid, CONTROLMAPSHOWN, CONTROLMAPNA));
                }
            }
        }
    }
}

sub _remove_user_series_map {
    my $dbh = Bugzilla->dbh;
    # 2004-07-17 GRM - Remove "subscriptions" concept from charting, and add
    # group-based security instead.
    if ($dbh->bz_table_info("user_series_map")) {
        # Oracle doesn't like "date" as a column name, and apparently some DBs
        # don't like 'value' either. We use the changes to subscriptions as
        # something to hang these renamings off.
        $dbh->bz_rename_column('series_data', 'date', 'series_date');
        $dbh->bz_rename_column('series_data', 'value', 'series_value');

        # series_categories.category_id produces a too-long column name for the
        # auto-incrementing sequence (Oracle again).
        $dbh->bz_rename_column('series_categories', 'category_id', 'id');

        $dbh->bz_add_column("series", "public",
            {TYPE => 'BOOLEAN', NOTNULL => 1, DEFAULT => 'FALSE'});

        # Migrate public-ness across from user_series_map to new field
        my $sth = $dbh->prepare("SELECT series_id from user_series_map " .
                                 "WHERE user_id = 0");
        $sth->execute();
        while (my ($public_series_id) = $sth->fetchrow_array()) {
            $dbh->do("UPDATE series SET public = 1 " .
                     "WHERE series_id = $public_series_id");
        }

        $dbh->bz_drop_table("user_series_map");
    }
}

sub _copy_old_charts_into_database {
    my $dbh = Bugzilla->dbh;
    my $datadir = bz_locations()->{'datadir'};
    # 2003-06-26 Copy the old charting data into the database, and create the
    # queries that will keep it all running. When the old charting system goes
    # away, if this code ever runs, it'll just find no files and do nothing.
    my $series_exists = $dbh->selectrow_array("SELECT 1 FROM series " .
                                              $dbh->sql_limit(1));
    if (!$series_exists && -d "$datadir/mining" && -e "$datadir/mining/-All-") {
        print "Migrating old chart data into database...\n";

        # We prepare the handle to insert the series data
        my $seriesdatasth = $dbh->prepare(
            "INSERT INTO series_data (series_id, series_date, series_value)
                  VALUES (?, ?, ?)");

        my $deletesth = $dbh->prepare(
            "DELETE FROM series_data WHERE series_id = ? AND series_date = ?");

        my $groupmapsth = $dbh->prepare(
            "INSERT INTO category_group_map (category_id, group_id)
                  VALUES (?, ?)");

        # Fields in the data file (matches the current collectstats.pl)
        my @statuses =
            qw(NEW ASSIGNED REOPENED UNCONFIRMED RESOLVED VERIFIED CLOSED);
        my @resolutions =
            qw(FIXED INVALID WONTFIX LATER REMIND DUPLICATE WORKSFORME MOVED);
        my @fields = (@statuses, @resolutions);

        # We have a localization problem here. Where do we get these values?
        my $all_name = "-All-";
        my $open_name = "All Open";

        $dbh->bz_start_transaction();
        my $products = $dbh->selectall_arrayref("SELECT name FROM products");

        foreach my $product ((map { $_->[0] } @$products), "-All-") {
            print "$product:\n";
            # First, create the series
            my %queries;
            my %seriesids;

            my $query_prod = "";
            if ($product ne "-All-") {
                $query_prod = "product=" . html_quote($product) . "&";
            }

            # The query for statuses is different to that for resolutions.
            $queries{$_} = ($query_prod . "bug_status=$_") foreach (@statuses);
            $queries{$_} = ($query_prod . "resolution=$_") 
                foreach (@resolutions);

            foreach my $field (@fields) {
                # Create a Series for each field in this product.
                my $series = new Bugzilla::Series(undef, $product, $all_name,
                                                  $field, undef, 1,
                                                  $queries{$field}, 1);
                $series->writeToDatabase();
                $seriesids{$field} = $series->{'series_id'};
            }

            # We also add a new query for "Open", so that migrated products get
            # the same set as new products (see editproducts.cgi.)
            my @openedstatuses = ("UNCONFIRMED", "NEW", "ASSIGNED", "REOPENED");
            my $query = join("&", map { "bug_status=$_" } @openedstatuses);
            my $series = new Bugzilla::Series(undef, $product, $all_name,
                                              $open_name, undef, 1,
                                              $query_prod . $query, 1);
            $series->writeToDatabase();
            $seriesids{$open_name} = $series->{'series_id'};

            # Now, we attempt to read in historical data, if any
            # Convert the name in the same way that collectstats.pl does
            my $product_file = $product;
            $product_file =~ s/\//-/gs;
            $product_file = "$datadir/mining/$product_file";

            # There are many reasons that this might fail (e.g. no stats 
            # for this product), so we don't worry if it does.
            my $in = new IO::File($product_file) or next;

            # The data files should be in a standard format, even for old
            # Bugzillas, because of the conversion code further up this file.
            my %data;
            my $last_date = "";

            my @lines = <$in>;
            while (my $line = shift @lines) {
                if ($line =~ /^(\d+\|.*)/) {
                    my @numbers = split(/\||\r/, $1);

                    # Only take the first line for each date; it was possible to
                    # run collectstats.pl more than once in a day.
                    next if $numbers[0] eq $last_date;

                    for my $i (0 .. $#fields) {
                        # $numbers[0] is the date
                        $data{$fields[$i]}{$numbers[0]} = $numbers[$i + 1];

                        # Keep a total of the number of open bugs for this day
                        if (grep { $_ eq $fields[$i] } @openedstatuses) {
                            $data{$open_name}{$numbers[0]} += $numbers[$i + 1];
                        }
                    }

                    $last_date = $numbers[0];
                }
            }

            $in->close;

            my $total_items = (scalar(@fields) + 1) 
                              * scalar(keys %{ $data{'NEW'} });
            my $count = 0;
            foreach my $field (@fields, $open_name) {
                # Insert values into series_data: series_id, date, value
                my %fielddata = %{$data{$field}};
                foreach my $date (keys %fielddata) {
                    # We need to delete in case the text file had duplicate 
                    # entries in it.
                    $deletesth->execute($seriesids{$field}, $date);

                    # We prepared this above
                    $seriesdatasth->execute($seriesids{$field},
                                            $date, $fielddata{$date} || 0);
                    indicate_progress({ total => $total_items, 
                                        current => ++$count, every => 100 });
                }
            }

            # Create the groupsets for the category
            my $category_id =
                $dbh->selectrow_array("SELECT id FROM series_categories " .
                                   "WHERE name = " . $dbh->quote($product));
            my $product_id =
                $dbh->selectrow_array("SELECT id FROM products " .
                                   "WHERE name = " . $dbh->quote($product));

            if (defined($category_id) && defined($product_id)) {

                # Get all the mandatory groups for this product
                my $group_ids =
                    $dbh->selectcol_arrayref("SELECT group_id " .
                         "FROM group_control_map " .
                         "WHERE product_id = $product_id " .
                         "AND (membercontrol = " . CONTROLMAPMANDATORY .
                           " OR othercontrol = " . CONTROLMAPMANDATORY . ")");

                foreach my $group_id (@$group_ids) {
                    $groupmapsth->execute($category_id, $group_id);
                }
            }
        }

        $dbh->bz_commit_transaction();
    }
}

sub _add_user_group_map_grant_type {
    my $dbh = Bugzilla->dbh;
    # 2004-04-12 - Keep regexp-based group permissions up-to-date - Bug 240325
    if ($dbh->bz_column_info("user_group_map", "isderived")) {
        $dbh->bz_add_column('user_group_map', 'grant_type',
            {TYPE => 'INT1', NOTNULL => 1, DEFAULT => '0'});
        $dbh->do("DELETE FROM user_group_map WHERE isderived != 0");
        $dbh->do("UPDATE user_group_map SET grant_type = " . GRANT_DIRECT);
        $dbh->bz_drop_column("user_group_map", "isderived");

        $dbh->bz_drop_index('user_group_map', 'user_group_map_user_id_idx');
        $dbh->bz_add_index('user_group_map', 'user_group_map_user_id_idx',
            {TYPE => 'UNIQUE',
             FIELDS => [qw(user_id group_id grant_type isbless)]});
    }
}

sub _add_group_group_map_grant_type {
    my $dbh = Bugzilla->dbh;
    # 2004-07-16 - Make it possible to have group-group relationships other than
    # membership and bless.
    if ($dbh->bz_column_info("group_group_map", "isbless")) {
        $dbh->bz_add_column('group_group_map', 'grant_type',
            {TYPE => 'INT1', NOTNULL => 1, DEFAULT => '0'});
        $dbh->do("UPDATE group_group_map SET grant_type = " .
                 "IF(isbless, " . GROUP_BLESS . ", " .
                  GROUP_MEMBERSHIP . ")");
        $dbh->bz_drop_index('group_group_map', 'group_group_map_member_id_idx');
        $dbh->bz_drop_column("group_group_map", "isbless");
        $dbh->bz_add_index('group_group_map', 'group_group_map_member_id_idx',
            {TYPE => 'UNIQUE', 
             FIELDS => [qw(member_id grantor_id grant_type)]});
    }
}

sub _add_longdescs_already_wrapped {
    my $dbh = Bugzilla->dbh;
    # 2005-01-29 - mkanat@bugzilla.org
    if (!$dbh->bz_column_info('longdescs', 'already_wrapped')) {
        # Old, pre-wrapped comments should not be auto-wrapped
        $dbh->bz_add_column('longdescs', 'already_wrapped',
            {TYPE => 'BOOLEAN', NOTNULL => 1, DEFAULT => 'FALSE'}, 1);
        # If an old comment doesn't have a newline in the first 81 characters,
        # (or doesn't contain a newline at all) and it contains a space,
        # then it's probably a mis-wrapped comment and we should wrap it
        # at display-time.
        print "Fixing old, mis-wrapped comments...\n";
        $dbh->do(q{UPDATE longdescs SET already_wrapped = 0
                    WHERE (} . $dbh->sql_position(q{'\n'}, 'thetext') . q{ > 81
                       OR } . $dbh->sql_position(q{'\n'}, 'thetext') . q{ = 0)
                      AND SUBSTRING(thetext FROM 1 FOR 80) LIKE '% %'});
    }
}

sub _convert_attachments_filename_from_mediumtext {
    my $dbh = Bugzilla->dbh;
    # 2002 November, myk@mozilla.org, bug 178841:
    #
    # Convert the "attachments.filename" column from a ridiculously large
    # "mediumtext" to a much more sensible "varchar(100)".  Also takes
    # the opportunity to remove paths from existing filenames, since they
    # shouldn't be there for security.  Buggy browsers include them,
    # and attachment.cgi now takes them out, but old ones need converting.
    my $ref = $dbh->bz_column_info("attachments", "filename");
    if ($ref->{TYPE} ne 'varchar(100)' && $ref->{TYPE} ne 'varchar(255)') {
        print "Removing paths from filenames in attachments table...";

        my $sth = $dbh->prepare("SELECT attach_id, filename FROM attachments " .
            "WHERE " . $dbh->sql_position(q{'/'}, 'filename') . " > 0 OR " .
            $dbh->sql_position(q{'\\\\'}, 'filename') . " > 0");
        $sth->execute;

        while (my ($attach_id, $filename) = $sth->fetchrow_array) {
            $filename =~ s/^.*[\/\\]//;
            my $quoted_filename = $dbh->quote($filename);
            $dbh->do("UPDATE attachments SET filename = $quoted_filename " .
                     "WHERE attach_id = $attach_id");
        }

        print "Done.\n";

        $dbh->bz_alter_column("attachments", "filename",
                              {TYPE => 'varchar(100)', NOTNULL => 1});
    }
}

sub _rename_votes_count_and_force_group_refresh {
    my $dbh = Bugzilla->dbh;
    # 2003-04-27 - bugzilla@chimpychompy.org (GavinS)
    #
    # Bug 180086 (http://bugzilla.mozilla.org/show_bug.cgi?id=180086)
    #
    # Renaming the 'count' column in the votes table because Sybase doesn't
    # like it
    return if !$dbh->bz_table_info('votes');
    return if $dbh->bz_column_info('votes', 'count');
    $dbh->bz_rename_column('votes', 'count', 'vote_count');
}

sub _fix_group_with_empty_name {
    my $dbh = Bugzilla->dbh;
    # 2005-01-12 Nick Barnes <nb@ravenbrook.com> bug 278010
    # Rename any group which has an empty name.
    # Note that there can be at most one such group (because of
    # the SQL index on the name column).
    my ($emptygroupid) = $dbh->selectrow_array(
        "SELECT id FROM groups where name = ''");
    if ($emptygroupid) {
        # There is a group with an empty name; find a name to rename it
        # as.  Must avoid collisions with existing names.  Start with
        # group_$gid and add _<n> if necessary.
        my $trycount = 0;
        my $trygroupname;
        my $sth = $dbh->prepare("SELECT 1 FROM groups where name = ?");
        my $name_exists = 1;

        while ($name_exists) {
            $trygroupname = "group_$emptygroupid";
            if ($trycount > 0) {
               $trygroupname .= "_$trycount";
            }
            $name_exists = $dbh->selectrow_array($sth, undef, $trygroupname);
            $trycount++;
        }
        $dbh->do("UPDATE groups SET name = ? WHERE id = ?",
                 undef, $trygroupname, $emptygroupid);
        print "Group $emptygroupid had an empty name; renamed as",
              " '$trygroupname'.\n";
    }
}

# A helper for the emailprefs subs below
sub _clone_email_event {
    my ($source, $target) = @_;
    my $dbh = Bugzilla->dbh;

    $dbh->do("INSERT INTO email_setting (user_id, relationship, event)
                   SELECT user_id, relationship, $target FROM email_setting
                    WHERE event = $source");
}

sub _migrate_email_prefs_to_new_table {
    my $dbh = Bugzilla->dbh;
    # 2005-03-29 - gerv@gerv.net - bug 73665.
    # Migrate email preferences to new email prefs table.
    if ($dbh->bz_column_info("profiles", "emailflags")) {
        print "Migrating email preferences to new table...\n";

        # These are the "roles" and "reasons" from the original code, mapped to
        # the new terminology of relationships and events.
        my %relationships = ("Owner"     => REL_ASSIGNEE,
                             "Reporter"  => REL_REPORTER,
                             "QAcontact" => REL_QA,
                             "CClist"    => REL_CC,
                             # REL_VOTER was "4" before it was moved to an
                             #  extension.
                             "Voter"     => 4);

        my %events = ("Removeme"    => EVT_ADDED_REMOVED,
                      "Comments"    => EVT_COMMENT,
                      "Attachments" => EVT_ATTACHMENT,
                      "Status"      => EVT_PROJ_MANAGEMENT,
                      "Resolved"    => EVT_OPENED_CLOSED,
                      "Keywords"    => EVT_KEYWORD,
                      "CC"          => EVT_CC,
                      "Other"       => EVT_OTHER,
                      "Unconfirmed" => EVT_UNCONFIRMED);

        # Request preferences
        my %requestprefs = ("FlagRequestee" => EVT_FLAG_REQUESTED,
                            "FlagRequester" => EVT_REQUESTED_FLAG);

        # We run the below code in a transaction to speed things up.
        $dbh->bz_start_transaction();

        # Select all emailflags flag strings
        my $total = $dbh->selectrow_array('SELECT COUNT(*) FROM profiles');
        my $sth = $dbh->prepare("SELECT userid, emailflags FROM profiles");
        $sth->execute();
        my $i = 0;

        while (my ($userid, $flagstring) = $sth->fetchrow_array()) {
            $i++;
            indicate_progress({ total => $total, current => $i, every => 10 });
            # If the user has never logged in since emailprefs arrived, and the
            # temporary code to give them a default string never ran, then
            # $flagstring will be null. In this case, they just get all mail.
            $flagstring ||= "";

            # The 255 param is here, because without a third param, split will
            # trim any trailing null fields, which causes Perl to eject lots of
            # warnings. Any suitably large number would do.
            my %emailflags = split(/~/, $flagstring, 255);

            my $sth2 = $dbh->prepare("INSERT into email_setting " .
                                     "(user_id, relationship, event) VALUES (" .
                                     "$userid, ?, ?)");
            foreach my $relationship (keys %relationships) {
                foreach my $event (keys %events) {
                    my $key = "email$relationship$event";
                    if (!exists($emailflags{$key}) 
                        || $emailflags{$key} eq 'on') 
                    {
                        $sth2->execute($relationships{$relationship},
                                       $events{$event});
                    }
                }
            }
            # Note that in the old system, the value of "excludeself" is 
            # assumed to be off if the preference does not exist in the 
            # user's list, unlike other preferences whose value is 
            # assumed to be on if they do not exist.
            #
            # This preference has changed from global to per-relationship.
            if (!exists($emailflags{'ExcludeSelf'})
                || $emailflags{'ExcludeSelf'} ne 'on')
            {
                foreach my $relationship (keys %relationships) {
                    $dbh->do("INSERT into email_setting " .
                             "(user_id, relationship, event) VALUES (" .
                             $userid . ", " .
                             $relationships{$relationship}. ", " .
                             EVT_CHANGED_BY_ME . ")");
                }
            }

            foreach my $key (keys %requestprefs) {
                if (!exists($emailflags{$key}) || $emailflags{$key} eq 'on') {
                  $dbh->do("INSERT into email_setting " .
                           "(user_id, relationship, event) VALUES (" .
                           $userid . ", " . REL_ANY . ", " .
                           $requestprefs{$key} . ")");
                }
            }
        }
        print "\n";

        # EVT_ATTACHMENT_DATA should initially have identical settings to
        # EVT_ATTACHMENT.
        _clone_email_event(EVT_ATTACHMENT, EVT_ATTACHMENT_DATA);

        $dbh->bz_commit_transaction();
        $dbh->bz_drop_column("profiles", "emailflags");
    }
}

sub _initialize_new_email_prefs {
    my $dbh = Bugzilla->dbh;
    # Check for any "new" email settings that wouldn't have been ported over
    # during the block above.  Since these settings would have otherwise
    # fallen under EVT_OTHER, we'll just clone those settings.  That way if
    # folks have already disabled all of that mail, there won't be any change.
    my %events = (
        "Dependency Tree Changes" => EVT_DEPEND_BLOCK,
        "Product/Component Changes" => EVT_COMPONENT,
    );

    foreach my $desc (keys %events) {
        my $event = $events{$desc};
        my $have_events = $dbh->selectrow_array(
            "SELECT 1 FROM email_setting WHERE event = $event "
            . $dbh->sql_limit(1));

        if (!$have_events) {
            # No settings in the table yet, so we assume that this is the
            # first time it's being set.
            print "Initializing \"$desc\" email_setting ...\n";
            _clone_email_event(EVT_OTHER, $event);
        }
    }
}

sub _change_all_mysql_booleans_to_tinyint {
    my $dbh = Bugzilla->dbh;
    # 2005-03-27: Standardize all boolean fields to plain "tinyint"
    if ( $dbh->isa('Bugzilla::DB::Mysql') ) {
        # This is a change to make things consistent with Schema, so we use
        # direct-database access methods.
        my $quip_info_sth = $dbh->column_info(undef, undef, 'quips', '%');
        my $quips_cols    = $quip_info_sth->fetchall_hashref("COLUMN_NAME");
        my $approved_col  = $quips_cols->{'approved'};
        if ( $approved_col->{TYPE_NAME} eq 'TINYINT'
             and $approved_col->{COLUMN_SIZE} == 1 )
        {
            # series.public could have been renamed to series.is_public,
            # and so wouldn't need to be fixed manually.
            if ($dbh->bz_column_info('series', 'public')) {
                $dbh->bz_alter_column_raw('series', 'public',
                    {TYPE => 'BOOLEAN', NOTNULL => 1, DEFAULT => '0'});
            }
            $dbh->bz_alter_column_raw('bug_status', 'isactive',
                {TYPE => 'BOOLEAN', NOTNULL => 1, DEFAULT => '1'});
            $dbh->bz_alter_column_raw('rep_platform', 'isactive',
                {TYPE => 'BOOLEAN', NOTNULL => 1, DEFAULT => '1'});
            $dbh->bz_alter_column_raw('resolution', 'isactive',
                {TYPE => 'BOOLEAN', NOTNULL => 1, DEFAULT => '1'});
            $dbh->bz_alter_column_raw('op_sys', 'isactive',
                {TYPE => 'BOOLEAN', NOTNULL => 1, DEFAULT => '1'});
            $dbh->bz_alter_column_raw('bug_severity', 'isactive',
                {TYPE => 'BOOLEAN', NOTNULL => 1, DEFAULT => '1'});
            $dbh->bz_alter_column_raw('priority', 'isactive',
                {TYPE => 'BOOLEAN', NOTNULL => 1, DEFAULT => '1'});
            $dbh->bz_alter_column_raw('quips', 'approved',
                {TYPE => 'BOOLEAN', NOTNULL => 1, DEFAULT => '1'});
        }
   }
}

# A helper for the below function.
sub _de_dup_version {
    my ($product_id, $version) = @_;
    my $dbh = Bugzilla->dbh;
    print "Fixing duplicate version $version in product_id $product_id...\n";
    $dbh->do('DELETE FROM versions WHERE product_id = ? AND value = ?',
             undef, $product_id, $version);
    $dbh->do('INSERT INTO versions (product_id, value) VALUES (?,?)',
             undef, $product_id, $version);
}

sub _add_versions_product_id_index {
    my $dbh = Bugzilla->dbh;
    if (!$dbh->bz_index_info('versions', 'versions_product_id_idx')) {
        my $dup_versions = $dbh->selectall_arrayref(
            'SELECT product_id, value FROM versions
           GROUP BY product_id, value HAVING COUNT(value) > 1', {Slice=>{}});
        foreach my $dup_version (@$dup_versions) {
            _de_dup_version($dup_version->{product_id}, $dup_version->{value});
        }

        $dbh->bz_add_index('versions', 'versions_product_id_idx',
            {TYPE => 'UNIQUE', FIELDS => [qw(product_id value)]});
    }
}

sub _fix_whine_queries_title_and_op_sys_value {
    my $dbh = Bugzilla->dbh;
    if (!exists $dbh->bz_column_info('whine_queries', 'title')->{DEFAULT}) {
        # The below change actually has nothing to do with the whine_queries
        # change, it just has to be contained within a schema change so that
        # it doesn't run every time we run checksetup.

        # Old Bugzillas have "other" as an OS choice, new ones have "Other"
        # (capital O).
        print "Setting any 'other' op_sys to 'Other'...\n";
        $dbh->do('UPDATE op_sys SET value = ? WHERE value = ?',
                 undef, "Other", "other");
        $dbh->do('UPDATE bugs SET op_sys = ? WHERE op_sys = ?',
                 undef, "Other", "other");
        if (Bugzilla->params->{'defaultopsys'} eq 'other') {
            # We can't actually fix the param here, because WriteParams() will
            # make $datadir/params unwriteable to the webservergroup.
            # It's too much of an ugly hack to copy the permission-fixing code
            # down to here. (It would create more potential future bugs than
            # it would solve problems.)
            print "WARNING: Your 'defaultopsys' param is set to 'other', but"
                . " Bugzilla now\n"
                . "         uses 'Other' (capital O).\n";
        }

        # Add a DEFAULT to whine_queries stuff so that editwhines.cgi
        # works on PostgreSQL.
        $dbh->bz_alter_column('whine_queries', 'title', {TYPE => 'varchar(128)',
                              NOTNULL => 1, DEFAULT => "''"});
    }
}

sub _fix_attachments_submitter_id_idx {
    my $dbh = Bugzilla->dbh;
    # 2005-06-29 bugreport@peshkin.net, bug 299156
    if ($dbh->bz_index_info('attachments', 'attachments_submitter_id_idx')
        && (scalar(@{$dbh->bz_index_info('attachments',
                                         'attachments_submitter_id_idx'
                                        )->{FIELDS}}) < 2)) 
    {
        $dbh->bz_drop_index('attachments', 'attachments_submitter_id_idx');
    }
    $dbh->bz_add_index('attachments', 'attachments_submitter_id_idx',
                       [qw(submitter_id bug_id)]);
}

sub _copy_attachments_thedata_to_attach_data {
    my $dbh = Bugzilla->dbh;
    # 2005-08-25 - bugreport@peshkin.net - Bug 305333
    if ($dbh->bz_column_info("attachments", "thedata")) {
        print "Migrating attachment data to its own table...\n";
        print "(This may take a very long time)\n";
        $dbh->do("INSERT INTO attach_data (id, thedata)
                       SELECT attach_id, thedata FROM attachments");
        $dbh->bz_drop_column("attachments", "thedata");
    }
}

sub _fix_broken_all_closed_series {
    my $dbh = Bugzilla->dbh;

    # 2005-11-26 - wurblzap@gmail.com - Bug 300473
    # Repair broken automatically generated series queries for non-open bugs.
    my $broken_series_indicator =
        'field0-0-0=resolution&type0-0-0=notequals&value0-0-0=---';
    my $broken_nonopen_series =
        $dbh->selectall_arrayref("SELECT series_id, query FROM series
                                 WHERE query LIKE '$broken_series_indicator%'");
    if (@$broken_nonopen_series) {
        print 'Repairing broken series...';
        my $sth_nuke =
            $dbh->prepare('DELETE FROM series_data WHERE series_id = ?');
        # This statement is used to repair a series by replacing the broken
        # query with the correct one.
        my $sth_repair =
            $dbh->prepare('UPDATE series SET query = ? WHERE series_id = ?');
        # The corresponding series for open bugs look like one of these two
        # variations (bug 225687 changed the order of bug states).
        # This depends on the set of bug states representing open bugs not
        # to have changed since series creation.
        my $open_bugs_query_base_old =
            join("&", map { "bug_status=" . url_quote($_) }
                          ('UNCONFIRMED', 'NEW', 'ASSIGNED', 'REOPENED'));
        my $open_bugs_query_base_new =
            join("&", map { "bug_status=" . url_quote($_) }
                          ('NEW', 'REOPENED', 'ASSIGNED', 'UNCONFIRMED'));
        my $sth_openbugs_series =
            $dbh->prepare("SELECT series_id FROM series WHERE query IN (?, ?)");
        # Statement to find the series which has collected the most data.
        my $sth_data_collected =
            $dbh->prepare('SELECT count(*) FROM series_data 
                            WHERE series_id = ?');
        # Statement to select a broken non-open bugs count data entry.
        my $sth_select_broken_nonopen_data =
            $dbh->prepare('SELECT series_date, series_value FROM series_data' .
                          ' WHERE series_id = ?');
        # Statement to select an open bugs count data entry.
        my $sth_select_open_data =
            $dbh->prepare('SELECT series_value FROM series_data' .
                          ' WHERE series_id = ? AND series_date = ?');
        # Statement to fix a broken non-open bugs count data entry.
        my $sth_fix_broken_nonopen_data =
            $dbh->prepare('UPDATE series_data SET series_value = ?' .
                          ' WHERE series_id = ? AND series_date = ?');
        # Statement to delete an unfixable broken non-open bugs count data 
        # entry.
        my $sth_delete_broken_nonopen_data =
            $dbh->prepare('DELETE FROM series_data' .
                          ' WHERE series_id = ? AND series_date = ?');
        foreach (@$broken_nonopen_series) {
            my ($broken_series_id, $nonopen_bugs_query) = @$_;

            # Determine the product-and-component part of the query.
            if ($nonopen_bugs_query =~ /^$broken_series_indicator(.*)$/) {
                my $prodcomp = $1;

                # If there is more than one series for the corresponding 
                # open-bugs series, we pick the one with the most data,
                # which should be the one which was generated on creation.
                # It's a pity we can't do subselects.
                $sth_openbugs_series->execute(
                    $open_bugs_query_base_old . $prodcomp,
                    $open_bugs_query_base_new . $prodcomp);

                my ($found_open_series_id, $datacount) = (undef, -1);
                foreach my $open_ser_id ($sth_openbugs_series->fetchrow_array) {
                    $sth_data_collected->execute($open_ser_id);
                    my ($this_datacount) = $sth_data_collected->fetchrow_array;
                    if ($this_datacount > $datacount) {
                        $datacount = $this_datacount;
                        $found_open_series_id = $open_ser_id;
                    }
                }

                if ($found_open_series_id) {
                    # Move along corrupted series data and correct it. The
                    # corruption consists of it being the number of all bugs
                    # instead of the number of non-open bugs, so we calculate
                    # the correct count by subtracting the number of open bugs.
                    # If there is no corresponding open-bugs count for some
                    # reason (shouldn't happen), we drop the data entry.
                    print " $broken_series_id...";
                    $sth_select_broken_nonopen_data->execute($broken_series_id);
                    while (my $rowref =
                           $sth_select_broken_nonopen_data->fetchrow_arrayref) 
                    {
                        my ($date, $broken_value) = @$rowref;
                        my ($openbugs_value) =
                            $dbh->selectrow_array($sth_select_open_data, undef,
                                                  $found_open_series_id, $date);
                        if (defined($openbugs_value)) {
                            $sth_fix_broken_nonopen_data->execute
                                ($broken_value - $openbugs_value,
                                 $broken_series_id, $date);
                        }
                        else {
                            print <<EOT;

WARNING - During repairs of series $broken_series_id, the irreparable data
entry for date $date was encountered and is being deleted.

Continuing repairs...
EOT
                            $sth_delete_broken_nonopen_data->execute
                                ($broken_series_id, $date);
                        }
                    }

                    # Fix the broken query so that it collects correct data 
                    # in the future.
                    $nonopen_bugs_query =~
                        s/^$broken_series_indicator/field0-0-0=resolution&type0-0-0=regexp&value0-0-0=./;
                    $sth_repair->execute($nonopen_bugs_query, 
                                         $broken_series_id);
                }
                else {
                    print <<EOT;

WARNING - Series $broken_series_id was meant to collect non-open bug 
counts, but it has counted all bugs instead. It cannot be repaired
automatically because no series that collected open bug counts was found.
You'll probably want to delete or repair collected data for 
series $broken_series_id manually

Continuing repairs...
EOT
                } #  if ($found_open_series_id)
            } #  if ($nonopen_bugs_query =~
        } # foreach (@$broken_nonopen_series)
        print " done.\n";
    } # if (@$broken_nonopen_series)
}

# This needs to happen at two times: when we upgrade from 2.16 (thus creating 
# user_group_map), and when we kill derived gruops in the DB.
sub _rederive_regex_groups {
    my $dbh = Bugzilla->dbh;

    my $regex_groups_exist = $dbh->selectrow_array(
        "SELECT 1 FROM groups WHERE userregexp = '' " . $dbh->sql_limit(1));
    return if !$regex_groups_exist;

    my $regex_derivations = $dbh->selectrow_array(
        'SELECT 1 FROM user_group_map WHERE grant_type = ' . GRANT_REGEXP 
        . ' ' . $dbh->sql_limit(1));
    return if $regex_derivations;

    print "Deriving regex group memberships...\n";

    # Re-evaluate all regexps, to keep them up-to-date.
    my $sth = $dbh->prepare(
        "SELECT profiles.userid, profiles.login_name, groups.id, 
                groups.userregexp, user_group_map.group_id
           FROM (profiles CROSS JOIN groups)
                LEFT JOIN user_group_map
                       ON user_group_map.user_id = profiles.userid
                          AND user_group_map.group_id = groups.id
                          AND user_group_map.grant_type = ?
          WHERE userregexp != '' OR user_group_map.group_id IS NOT NULL");

    my $sth_add = $dbh->prepare(
        "INSERT INTO user_group_map (user_id, group_id, isbless, grant_type)
              VALUES (?, ?, 0, " . GRANT_REGEXP . ")");

    my $sth_del = $dbh->prepare(
        "DELETE FROM user_group_map
          WHERE user_id  = ? AND group_id = ? AND isbless = 0 
                AND grant_type = " . GRANT_REGEXP);

    $sth->execute(GRANT_REGEXP);
    while (my ($uid, $login, $gid, $rexp, $present) = 
               $sth->fetchrow_array()) 
    {
        if ($login =~ m/$rexp/i) {
            $sth_add->execute($uid, $gid) unless $present;
        } else {
            $sth_del->execute($uid, $gid) if $present;
        }
    }
}

sub _clean_control_characters_from_short_desc {
    my $dbh = Bugzilla->dbh;

    # Fixup for Bug 101380
    # "Newlines, nulls, leading/trailing spaces are getting into summaries"

    my $controlchar_bugs =
        $dbh->selectall_arrayref("SELECT short_desc, bug_id FROM bugs WHERE " .
            $dbh->sql_regexp('short_desc', "'[[:cntrl:]]'"));
    if (scalar(@$controlchar_bugs)) {
        my $msg = 'Cleaning control characters from bug summaries...';
        my $found = 0;
        foreach (@$controlchar_bugs) {
            my ($short_desc, $bug_id) = @$_;
            my $clean_short_desc = clean_text($short_desc);
            if ($clean_short_desc ne $short_desc) {
                print $msg if !$found;
                $found = 1;
                print " $bug_id...";
                $dbh->do("UPDATE bugs SET short_desc = ? WHERE bug_id = ?",
                          undef, $clean_short_desc, $bug_id);
            }
        }
        print " done.\n" if $found;
    }
}

sub _stop_storing_inactive_flags {
    my $dbh = Bugzilla->dbh;
    # 2006-03-02 LpSolit@gmail.com - Bug 322285
    # Do not store inactive flags in the DB anymore.
    if ($dbh->bz_column_info('flags', 'id')->{'TYPE'} eq 'INT3') {
        # We first have to remove all existing inactive flags.
        if ($dbh->bz_column_info('flags', 'is_active')) {
            $dbh->do('DELETE FROM flags WHERE is_active = 0');
        }

       # Now we convert the id column to the auto_increment format.
        $dbh->bz_alter_column('flags', 'id',
           {TYPE => 'MEDIUMSERIAL', NOTNULL => 1, PRIMARYKEY => 1});

        # And finally, we remove the is_active column.
        $dbh->bz_drop_column('flags', 'is_active');
    }
}

sub _change_short_desc_from_mediumtext_to_varchar {
    my $dbh = Bugzilla->dbh;
    # short_desc should not be a mediumtext, fix anything longer than 255 chars.
    if($dbh->bz_column_info('bugs', 'short_desc')->{TYPE} eq 'MEDIUMTEXT') {
        # Move extremely long summaries into a comment ("from" the Reporter),
        # and then truncate the summary.
        my $long_summary_bugs = $dbh->selectall_arrayref(
            'SELECT bug_id, short_desc, reporter
               FROM bugs WHERE CHAR_LENGTH(short_desc) > 255');

        if (@$long_summary_bugs) {
            print "\n", install_string('update_summary_truncated');
            my $comment_sth = $dbh->prepare(
                'INSERT INTO longdescs (bug_id, who, thetext, bug_when)
                      VALUES (?, ?, ?, NOW())');
            my $desc_sth = $dbh->prepare('UPDATE bugs SET short_desc = ?
                                           WHERE bug_id = ?');
            my @affected_bugs;
            foreach my $bug (@$long_summary_bugs) {
                my ($bug_id, $summary, $reporter_id) = @$bug;
                my $summary_comment =
                    install_string('update_summary_truncate_comment',
                                   { summary => $summary });
                $comment_sth->execute($bug_id, $reporter_id, $summary_comment);
                my $short_summary = substr($summary, 0, 252) . "...";
                $desc_sth->execute($short_summary, $bug_id);
                push(@affected_bugs, $bug_id);
            }
            print join(', ', @affected_bugs) . "\n\n";
        }

        $dbh->bz_alter_column('bugs', 'short_desc', {TYPE => 'varchar(255)',
                                                     NOTNULL => 1});
    }
}

sub _move_namedqueries_linkinfooter_to_its_own_table {
    my $dbh = Bugzilla->dbh;
    if ($dbh->bz_column_info("namedqueries", "linkinfooter")) {
        # Move link-in-footer information into a table of its own.
        my $sth_read = $dbh->prepare('SELECT id, userid
                                        FROM namedqueries
                                       WHERE linkinfooter = 1');
        my $sth_write = $dbh->prepare('INSERT INTO namedqueries_link_in_footer
                                       (namedquery_id, user_id) VALUES (?, ?)');
        $sth_read->execute();
        while (my ($id, $userid) = $sth_read->fetchrow_array()) {
            $sth_write->execute($id, $userid);
        }
        $dbh->bz_drop_column("namedqueries", "linkinfooter");
    }
}

sub _add_classifications_sortkey {
    my $dbh = Bugzilla->dbh;
    # 2006-07-07 olav@bkor.dhs.org - Bug 277377
    # Add a sortkey to the classifications
    if (!$dbh->bz_column_info('classifications', 'sortkey')) {
        $dbh->bz_add_column('classifications', 'sortkey',
                            {TYPE => 'INT2', NOTNULL => 1, DEFAULT => 0});

        my $class_ids = $dbh->selectcol_arrayref(
            'SELECT id FROM classifications ORDER BY name');
        my $sth = $dbh->prepare('UPDATE classifications SET sortkey = ? ' .
                                 'WHERE id = ?');
        my $sortkey = 0;
        foreach my $class_id (@$class_ids) {
            $sth->execute($sortkey, $class_id);
            $sortkey += 100;
        }
    }
}

sub _move_data_nomail_into_db {
    my $dbh = Bugzilla->dbh;
    my $datadir = bz_locations()->{'datadir'};
    # 2006-07-14 karl@kornel.name - Bug 100953
    # If a nomail file exists, move its contents into the DB
    $dbh->bz_add_column('profiles', 'disable_mail',
        { TYPE => 'BOOLEAN', NOTNULL => 1, DEFAULT => 'FALSE' });
    if (-e "$datadir/nomail") {
        # We have a data/nomail file, read it in and delete it
        my %nomail;
        print "Found a data/nomail file.  Moving nomail entries into DB...\n";
        my $nomail_file = new IO::File("$datadir/nomail", 'r');
        while (<$nomail_file>) {
            $nomail{trim($_)} = 1;
        }
        $nomail_file->close;

        # Go through each entry read.  If a user exists, set disable_mail.
        my $query = $dbh->prepare('UPDATE profiles
                                      SET disable_mail = 1
                                    WHERE userid = ?');
        foreach my $user_to_check (keys %nomail) {
            my $uid = $dbh->selectrow_array(
                'SELECT userid FROM profiles WHERE login_name = ?',
                undef, $user_to_check);
            next if !$uid;
            print "\tDisabling email for user $user_to_check\n";
            $query->execute($uid);
            delete $nomail{$user_to_check};
        }

        # If there are any nomail entries remaining, move them to nomail.bad
        # and say something to the user.
        if (scalar(keys %nomail)) {
            print "\n", install_string('update_nomail_bad',
                                       { data => $datadir }), "\n";
            my $nomail_bad = new IO::File("$datadir/nomail.bad", '>>');
            foreach my $unknown_user (keys %nomail) {
                print "\t$unknown_user\n";
                print $nomail_bad "$unknown_user\n";
                delete $nomail{$unknown_user};
            }
            $nomail_bad->close;
            print "\n";
        }

        # Now that we don't need it, get rid of the nomail file.
        unlink "$datadir/nomail";
    }
}

sub _update_longdescs_who_index {
    my $dbh = Bugzilla->dbh;
    # When doing a search on who posted a comment, longdescs is joined
    # against the bugs table. So we need an index on both of these,
    # not just on "who".
    my $who_index = $dbh->bz_index_info('longdescs', 'longdescs_who_idx');
    if (!$who_index || scalar @{$who_index->{FIELDS}} == 1) {
        # If the index doesn't exist, this will harmlessly do nothing.
        $dbh->bz_drop_index('longdescs', 'longdescs_who_idx');
        $dbh->bz_add_index('longdescs', 'longdescs_who_idx', [qw(who bug_id)]);
    }
}

sub _fix_uppercase_custom_field_names {
    # Before the final release of 3.0, custom fields could be
    # created with mixed-case names.
    my $dbh = Bugzilla->dbh;
    my $fields = $dbh->selectall_arrayref(
        'SELECT name, type FROM fielddefs WHERE custom = 1');
    foreach my $row (@$fields) {
        my ($name, $type) = @$row;
        if ($name ne lc($name)) {
            $dbh->bz_rename_column('bugs', $name, lc($name));
            $dbh->bz_rename_table($name, lc($name))
                if $type == FIELD_TYPE_SINGLE_SELECT;
            $dbh->do('UPDATE fielddefs SET name = ? WHERE name = ?',
                     undef, lc($name), $name);
        }
    }
}

sub _fix_uppercase_index_names {
    # We forgot to fix indexes in the above code.
    my $dbh = Bugzilla->dbh;
    my $fields = $dbh->selectcol_arrayref(
        'SELECT name FROM fielddefs WHERE type = ? AND custom = 1',
        undef, FIELD_TYPE_SINGLE_SELECT);
    foreach my $field (@$fields) {
        my $indexes = $dbh->bz_table_indexes($field);
        foreach my $name (keys %$indexes) {
            next if $name eq lc($name);
            my $index = $indexes->{$name};
            # Lowercase the name and everything in the definition.
            my $new_name   = lc($name);
            my @new_fields = map {lc($_)} @{$index->{FIELDS}};
            my $new_def = {FIELDS => \@new_fields, TYPE => $index->{TYPE}};
            $new_def = \@new_fields if !$index->{TYPE};
            $dbh->bz_drop_index($field, $name);
            $dbh->bz_add_index($field, $new_name, $new_def);
        }
    }
}

sub _initialize_workflow_for_upgrade {
    my $old_params = shift;
    my $dbh = Bugzilla->dbh;

    $dbh->bz_add_column('bug_status', 'is_open',
                        {TYPE => 'BOOLEAN', NOTNULL => 1, DEFAULT => 'TRUE'});

    # Till now, bug statuses were not customizable. Nevertheless, local
    # changes are possible and so we will try to respect these changes.
    # This means: get the status of bugs having a resolution different from ''
    # and mark these statuses as 'closed', even if some of these statuses are
    # expected to be open statuses. Bug statuses we have no information about
    # are left as 'open'.
    #
    # We append the default list of closed statuses *unless* we detect at least
    # one closed state in the DB (i.e. with is_open = 0). This would mean that
    # the DB has already been updated at least once and maybe the admin decided
    # that e.g. 'RESOLVED' is now an open state, in which case we don't want to
    # override this attribute. At least one bug status has to be a closed state
    # anyway (due to the 'duplicate_or_move_bug_status' parameter) so it's safe
    # to use this criteria.
    my $num_closed_states = $dbh->selectrow_array('SELECT COUNT(*) FROM bug_status
                                                   WHERE is_open = 0');

    if (!$num_closed_states) {
        my @closed_statuses =
            @{$dbh->selectcol_arrayref('SELECT DISTINCT bug_status FROM bugs
                                         WHERE resolution != ?', undef, '')};
        @closed_statuses =
          map {$dbh->quote($_)} (@closed_statuses, qw(RESOLVED VERIFIED CLOSED));

        print "Marking closed bug statuses as such...\n";
        $dbh->do('UPDATE bug_status SET is_open = 0 WHERE value IN (' .
                  join(', ', @closed_statuses) . ')');
    }

    # We only populate the workflow here if we're upgrading from a version
    # before 4.0 (which is where init_workflow was added). This was the
    # first schema change done for 4.0, so we check this.
    return if $dbh->bz_column_info('bugs_activity', 'comment_id');

    # Populate the status_workflow table. We do nothing if the table already
    # has entries. If all bug status transitions have been deleted, the
    # workflow will be restored to its default schema.
    my $count = $dbh->selectrow_array('SELECT COUNT(*) FROM status_workflow');

    if (!$count) {
        # Make sure the variables below are defined as
        # status_workflow.require_comment cannot be NULL.
        my $create = $old_params->{'commentoncreate'} || 0;
        my $confirm = $old_params->{'commentonconfirm'} || 0;
        my $accept = $old_params->{'commentonaccept'} || 0;
        my $resolve = $old_params->{'commentonresolve'} || 0;
        my $verify = $old_params->{'commentonverify'} || 0;
        my $close = $old_params->{'commentonclose'} || 0;
        my $reopen = $old_params->{'commentonreopen'} || 0;
        # This was till recently the only way to get back to NEW for
        # confirmed bugs, so we use this parameter here.
        my $reassign = $old_params->{'commentonreassign'} || 0;

        # This is the default workflow for upgrading installations.
        my @workflow = ([undef, 'UNCONFIRMED', $create],
                        [undef, 'NEW', $create],
                        [undef, 'ASSIGNED', $create],
                        ['UNCONFIRMED', 'NEW', $confirm],
                        ['UNCONFIRMED', 'ASSIGNED', $accept],
                        ['UNCONFIRMED', 'RESOLVED', $resolve],
                        ['NEW', 'ASSIGNED', $accept],
                        ['NEW', 'RESOLVED', $resolve],
                        ['ASSIGNED', 'NEW', $reassign],
                        ['ASSIGNED', 'RESOLVED', $resolve],
                        ['REOPENED', 'NEW', $reassign],
                        ['REOPENED', 'ASSIGNED', $accept],
                        ['REOPENED', 'RESOLVED', $resolve],
                        ['RESOLVED', 'UNCONFIRMED', $reopen],
                        ['RESOLVED', 'REOPENED', $reopen],
                        ['RESOLVED', 'VERIFIED', $verify],
                        ['RESOLVED', 'CLOSED', $close],
                        ['VERIFIED', 'UNCONFIRMED', $reopen],
                        ['VERIFIED', 'REOPENED', $reopen],
                        ['VERIFIED', 'CLOSED', $close],
                        ['CLOSED', 'UNCONFIRMED', $reopen],
                        ['CLOSED', 'REOPENED', $reopen]);

        print "Now filling the 'status_workflow' table with valid bug status transitions...\n";
        my $sth_select = $dbh->prepare('SELECT id FROM bug_status WHERE value = ?');
        my $sth = $dbh->prepare('INSERT INTO status_workflow (old_status, new_status,
                                             require_comment) VALUES (?, ?, ?)');

        foreach my $transition (@workflow) {
            my ($from, $to);
            # If it's an initial state, there is no "old" value.
            $from = $dbh->selectrow_array($sth_select, undef, $transition->[0])
              if $transition->[0];
            $to = $dbh->selectrow_array($sth_select, undef, $transition->[1]);
            # If one of the bug statuses doesn't exist, the transition is invalid.
            next if (($transition->[0] && !$from) || !$to);

            $sth->execute($from, $to, $transition->[2] ? 1 : 0);
        }
    }

    # Make sure the bug status used by the 'duplicate_or_move_bug_status'
    # parameter has all the required transitions set.
    my $dup_status = Bugzilla->params->{'duplicate_or_move_bug_status'};
    my $status_id = $dbh->selectrow_array(
        'SELECT id FROM bug_status WHERE value = ?', undef, $dup_status);
    # There's a minor chance that this status isn't in the DB.
    $status_id || return;

    my $missing_statuses = $dbh->selectcol_arrayref(
        'SELECT id FROM bug_status
                        LEFT JOIN status_workflow ON old_status = id
                                                     AND new_status = ?
          WHERE old_status IS NULL', undef, $status_id);

    my $sth = $dbh->prepare('INSERT INTO status_workflow
                             (old_status, new_status) VALUES (?, ?)');

    foreach my $old_status_id (@$missing_statuses) {
        next if ($old_status_id == $status_id);
        $sth->execute($old_status_id, $status_id);
    }
}

sub _make_lang_setting_dynamic {
    my $dbh = Bugzilla->dbh;
    my $count = $dbh->selectrow_array(q{SELECT 1 FROM setting
                                         WHERE name = 'lang'
                                           AND subclass IS NULL});
    if ($count) {
        $dbh->do(q{UPDATE setting SET subclass = 'Lang' WHERE name = 'lang'});
        $dbh->do(q{DELETE FROM setting_value WHERE name = 'lang'});
    }
}

sub _fix_attachment_modification_date {
    my $dbh = Bugzilla->dbh;
    if (!$dbh->bz_column_info('attachments', 'modification_time')) {
        # Allow NULL values till the modification time has been set.
        $dbh->bz_add_column('attachments', 'modification_time', {TYPE => 'DATETIME'});

        print "Setting the modification time for attachments...\n";
        $dbh->do('UPDATE attachments SET modification_time = creation_ts');

        # Now force values to be always defined.
        $dbh->bz_alter_column('attachments', 'modification_time',
                              {TYPE => 'DATETIME', NOTNULL => 1});

        # Update the modification time for attachments which have been modified.
        my $attachments =
          $dbh->selectall_arrayref('SELECT attach_id, MAX(bug_when) FROM bugs_activity
                                    WHERE attach_id IS NOT NULL ' .
                                    $dbh->sql_group_by('attach_id'));

        my $sth = $dbh->prepare('UPDATE attachments SET modification_time = ?
                                 WHERE attach_id = ?');
        $sth->execute($_->[1], $_->[0]) foreach (@$attachments);
    }
    # We add this here to be sure to have the index being added, due to the original
    # patch omitting it.
    $dbh->bz_add_index('attachments', 'attachments_modification_time_idx',
                       [qw(modification_time)]);
}

sub _change_text_types {
    my $dbh = Bugzilla->dbh; 
    return if 
        $dbh->bz_column_info('namedqueries', 'query')->{TYPE} eq 'LONGTEXT';
    _check_content_length('attachments', 'mimetype',    255, 'attach_id');
    _check_content_length('fielddefs',   'description', 255, 'id');
    _check_content_length('attachments', 'description', 255, 'attach_id');

    $dbh->bz_alter_column('bugs', 'bug_file_loc',
        { TYPE => 'MEDIUMTEXT'});
    $dbh->bz_alter_column('longdescs', 'thetext',
        { TYPE => 'LONGTEXT', NOTNULL => 1 });
    $dbh->bz_alter_column('attachments', 'description',
        { TYPE => 'TINYTEXT', NOTNULL => 1 });
    $dbh->bz_alter_column('attachments', 'mimetype',
        { TYPE => 'TINYTEXT', NOTNULL => 1 });
    # This also changes NULL to NOT NULL.
    $dbh->bz_alter_column('flagtypes', 'description',
        { TYPE => 'MEDIUMTEXT', NOTNULL => 1 }, '');
    $dbh->bz_alter_column('fielddefs', 'description',
        { TYPE => 'TINYTEXT', NOTNULL => 1 });
    $dbh->bz_alter_column('groups', 'description',
        { TYPE => 'MEDIUMTEXT', NOTNULL => 1 });
    $dbh->bz_alter_column('namedqueries', 'query',
        { TYPE => 'LONGTEXT', NOTNULL => 1 });

} 

sub _check_content_length {
    my ($table_name, $field_name, $max_length, $id_field) = @_;
    my $dbh = Bugzilla->dbh;
    my %contents = @{ $dbh->selectcol_arrayref(
        "SELECT $id_field, $field_name FROM $table_name 
          WHERE CHAR_LENGTH($field_name) > ?", {Columns=>[1,2]}, $max_length) };

    if (scalar keys %contents) {
        my $error = install_string('install_data_too_long',
                                   { column     => $field_name,
                                     id_column  => $id_field,
                                     table      => $table_name,
                                     max_length => $max_length });
        foreach my $id (keys %contents) {
            my $string = $contents{$id};
            # Don't dump the whole string--it could be 16MB.
            if (length($string) > 80) {
                $string = substr($string, 0, 30) . "..." 
                         . substr($string, -30) . "\n";
            }
            $error .= "$id: $string\n";
        }
        die $error;
    }
}

sub _add_foreign_keys_to_multiselects {
    my $dbh = Bugzilla->dbh;

    my $names = $dbh->selectcol_arrayref(
        'SELECT name 
           FROM fielddefs 
          WHERE type = ' . FIELD_TYPE_MULTI_SELECT);

    foreach my $name (@$names) {
        $dbh->bz_add_fk("bug_$name", "bug_id", 
            {TABLE => 'bugs', COLUMN => 'bug_id', DELETE => 'CASCADE'});
                                                
        $dbh->bz_add_fk("bug_$name", "value",
            {TABLE  => $name, COLUMN => 'value', DELETE => 'RESTRICT'});
    }
}

# This subroutine is used in multiple places (for times when we update
# the text of comments), so it takes an argument, $bug_ids, which causes
# it to update bugs_fulltext for those bug_ids instead of populating the
# whole table.
sub _populate_bugs_fulltext {
    my $bug_ids = shift;
    my $dbh = Bugzilla->dbh;
    my $fulltext = $dbh->selectrow_array('SELECT 1 FROM bugs_fulltext '
                                         . $dbh->sql_limit(1));
    # We only populate the table if it's empty or if we've been given a
    # set of bug ids.
    if ($bug_ids or !$fulltext) {
        $bug_ids ||= $dbh->selectcol_arrayref('SELECT bug_id FROM bugs');
        # If there are no bugs in the bugs table, there's nothing to populate.
        return if !@$bug_ids;
        my $num_bugs = scalar @$bug_ids;

        my $command = "INSERT";
        my $where = "";
        if ($fulltext) {
            print "Updating bugs_fulltext for $num_bugs bugs...\n";
            $where = "WHERE " . $dbh->sql_in('bugs.bug_id', $bug_ids);
            # It turns out that doing a REPLACE INTO is up to 10x faster
            # than any other possible method of updating the table, in MySQL,
            # which matters a LOT for large installations.
            if ($dbh->isa('Bugzilla::DB::Mysql')) {
                $command = "REPLACE";
            }
            else {
                $dbh->do("DELETE FROM bugs_fulltext WHERE " 
                         . $dbh->sql_in('bug_id', $bug_ids));
            }
        }
        else {
            print "Populating bugs_fulltext with $num_bugs entries...";
            print " (this can take a long time.)\n";
        }
        my $newline = $dbh->quote("\n");
        $dbh->do(
         qq{$command INTO bugs_fulltext (bug_id, short_desc, comments, 
                                         comments_noprivate)
                   SELECT bugs.bug_id, bugs.short_desc, }
                 . $dbh->sql_group_concat('longdescs.thetext', $newline, 0)
          . ', ' . $dbh->sql_group_concat('nopriv.thetext',    $newline, 0) .
                 qq{ FROM bugs 
                          LEFT JOIN longdescs
                                 ON bugs.bug_id = longdescs.bug_id
                          LEFT JOIN longdescs AS nopriv
                                 ON longdescs.comment_id = nopriv.comment_id
                                    AND nopriv.isprivate = 0 
                     $where }
                 . $dbh->sql_group_by('bugs.bug_id', 'bugs.short_desc'));
    }
}

sub _fix_illegal_flag_modification_dates {
    my $dbh = Bugzilla->dbh;

    my $rows = $dbh->do('UPDATE flags SET modification_date = creation_date
                         WHERE modification_date < creation_date');
    # If no rows are affected, $dbh->do returns 0E0 instead of 0.
    print "$rows flags had an illegal modification date. Fixed!\n" if ($rows =~ /^\d+$/);
}

sub _add_visiblity_value_to_value_tables {
    my $dbh = Bugzilla->dbh;
    my @standard_fields = 
        qw(bug_status resolution priority bug_severity op_sys rep_platform);
    my $custom_fields = $dbh->selectcol_arrayref(
        'SELECT name FROM fielddefs WHERE custom = 1 AND type IN(?,?)',
        undef, FIELD_TYPE_SINGLE_SELECT, FIELD_TYPE_MULTI_SELECT);
    foreach my $field (@standard_fields, @$custom_fields) {
        $dbh->bz_add_column($field, 'visibility_value_id', {TYPE => 'INT2'});
        $dbh->bz_add_index($field, "${field}_visibility_value_id_idx",
                           ['visibility_value_id']);
    }
}

sub _add_extern_id_index {
    my $dbh = Bugzilla->dbh;
    if (!$dbh->bz_index_info('profiles', 'profiles_extern_id_idx')) {
        # Some Bugzillas have a multiple empty strings in extern_id,
        # which need to be converted to NULLs before we add the index.
        $dbh->do("UPDATE profiles SET extern_id = NULL WHERE extern_id = ''");
        $dbh->bz_add_index('profiles', 'profiles_extern_id_idx',
                           {TYPE => 'UNIQUE', FIELDS => [qw(extern_id)]});
    }
}

sub _convert_disallownew_to_isactive {
    my $dbh = Bugzilla->dbh;
    if ($dbh->bz_column_info('products', 'disallownew')){
        $dbh->bz_add_column('products', 'isactive', 
                            { TYPE => 'BOOLEAN', NOTNULL => 1, DEFAULT => 'TRUE'});
        
        # isactive is the boolean reverse of disallownew.
        $dbh->do('UPDATE products SET isactive = 0 WHERE disallownew = 1');
        $dbh->do('UPDATE products SET isactive = 1 WHERE disallownew = 0');
        
        $dbh->bz_drop_column('products','disallownew');
    }
}

sub _fix_logincookies_ipaddr {
    my $dbh = Bugzilla->dbh;
    return if !$dbh->bz_column_info('logincookies', 'ipaddr')->{NOTNULL};

    $dbh->bz_alter_column('logincookies', 'ipaddr', {TYPE => 'varchar(40)'});
    $dbh->do('UPDATE logincookies SET ipaddr = NULL WHERE ipaddr = ?',
             undef, '0.0.0.0');
}

sub _fix_invalid_custom_field_names {
    my $fields = Bugzilla->fields({ custom => 1 });

    foreach my $field (@$fields) {
        next if $field->name =~ /^[a-zA-Z0-9_]+$/;
        # The field name is illegal and can break the DB. Kill the field!
        $field->set_obsolete(1);
        print install_string('update_cf_invalid_name',
                             { field => $field->name }), "\n";
        eval { $field->remove_from_db(); };
        warn $@ if $@;
    }
}

sub _set_attachment_comment_type {
    my ($type, $string) = @_;
    my $dbh = Bugzilla->dbh;
    # We check if there are any comments of this type already, first, 
    # because this is faster than a full LIKE search on the comments,
    # and currently this will run every time we run checksetup.
    my $test = $dbh->selectrow_array(
        "SELECT 1 FROM longdescs WHERE type = $type " . $dbh->sql_limit(1));
    return [] if $test;
    my %comments = @{ $dbh->selectcol_arrayref(
        "SELECT comment_id, thetext FROM longdescs
          WHERE thetext LIKE '$string%'", 
        {Columns=>[1,2]}) };
    my @comment_ids = keys %comments;
    return [] if !scalar @comment_ids;
    my $what = "update";
    if ($type == CMT_ATTACHMENT_CREATED) {
        $what = "creation";
    }
    print "Setting the type field on attachment $what comments...\n";
    my $sth = $dbh->prepare(
        'UPDATE longdescs SET thetext = ?, type = ?, extra_data = ?
          WHERE comment_id = ?');
    my $count = 0;
    my $total = scalar @comment_ids;
    foreach my $id (@comment_ids) {
        $count++;
        my $text = $comments{$id};
        next if $text !~ /^\Q$string\E(\d+)/;
        my $attachment_id = $1;
        my @lines = split("\n", $text);
        if ($type == CMT_ATTACHMENT_CREATED) {
            # Now we have to remove the text up until we find a line that's
            # just a single newline, because the old "Created an attachment"
            # text included the attachment description underneath it, and in
            # Bugzillas before 2.20, that could be wrapped into multiple lines,
            # in the database.
            while (1) {
                my $line = shift @lines;
                last if (!defined $line or trim($line) eq '');
            }
        }
        else {
            # However, the "From update of attachment" line is always just
            # one line--the first line of the comment.
            shift @lines;
        }
        $text = join("\n", @lines);
        $sth->execute($text, $type, $attachment_id, $id);
        indicate_progress({ total => $total, current => $count, 
                            every => 25 });
    }
    return \@comment_ids;
}

sub _set_attachment_comment_types {
    my $dbh = Bugzilla->dbh;
    $dbh->bz_start_transaction();
    my $created_ids = _set_attachment_comment_type(
        CMT_ATTACHMENT_CREATED, 'Created an attachment (id=');
    my $updated_ids = _set_attachment_comment_type(
        CMT_ATTACHMENT_UPDATED, '(From update of attachment ');
    $dbh->bz_commit_transaction();
    return unless (@$created_ids or @$updated_ids);

    my @comment_ids = (@$created_ids, @$updated_ids);

    my $bug_ids = $dbh->selectcol_arrayref(
        'SELECT DISTINCT bug_id FROM longdescs WHERE '
        . $dbh->sql_in('comment_id', \@comment_ids));
    _populate_bugs_fulltext($bug_ids);
}

sub _add_allows_unconfirmed_to_product_table {
    my $dbh = Bugzilla->dbh;
    if (!$dbh->bz_column_info('products', 'allows_unconfirmed')) {
        $dbh->bz_add_column('products', 'allows_unconfirmed',
            { TYPE => 'BOOLEAN', NOTNULL => 1, DEFAULT => 'FALSE' });
        if ($dbh->bz_column_info('products', 'votestoconfirm')) {
            $dbh->do('UPDATE products SET allows_unconfirmed = 1 
                       WHERE votestoconfirm > 0');
        }
    }
}

sub _convert_flagtypes_fks_to_set_null {
    my $dbh = Bugzilla->dbh;
    foreach my $column (qw(request_group_id grant_group_id)) {
        my $fk = $dbh->bz_fk_info('flagtypes', $column);
        if ($fk and !defined $fk->{DELETE}) {
            $fk->{DELETE} = 'SET NULL';
            $dbh->bz_alter_fk('flagtypes', $column, $fk);
        }
    }
}

sub _fix_decimal_types {
    my $dbh = Bugzilla->dbh;
    my $type = {TYPE => 'decimal(7,2)', NOTNULL => 1, DEFAULT => '0'};
    $dbh->bz_alter_column('bugs', 'estimated_time', $type);
    $dbh->bz_alter_column('bugs', 'remaining_time', $type);
    $dbh->bz_alter_column('longdescs', 'work_time', $type);
}

sub _fix_series_creator_fk {
    my $dbh = Bugzilla->dbh;
    my $fk = $dbh->bz_fk_info('series', 'creator');
    if ($fk and $fk->{DELETE} eq 'SET NULL') {
        $fk->{DELETE} = 'CASCADE';
        $dbh->bz_alter_fk('series', 'creator', $fk);
    }
}

sub _remove_attachment_isurl {
    my $dbh = Bugzilla->dbh;

    if ($dbh->bz_column_info('attachments', 'isurl')) {
        # Now all attachments must have a filename.
        $dbh->do('UPDATE attachments SET filename = ? WHERE isurl = 1',
                 undef, 'url.txt');
        $dbh->bz_drop_column('attachments', 'isurl');
        $dbh->do("DELETE FROM fielddefs WHERE name='attachments.isurl'");
    }
}

sub _add_isactive_to_product_fields {
    my $dbh = Bugzilla->dbh;

    # If we add the isactive column all values should start off as active
    if (!$dbh->bz_column_info('components', 'isactive')) {
        $dbh->bz_add_column('components', 'isactive', 
            {TYPE => 'BOOLEAN', NOTNULL => 1, DEFAULT => 'TRUE'});
    }
    
    if (!$dbh->bz_column_info('versions', 'isactive')) {
        $dbh->bz_add_column('versions', 'isactive', 
            {TYPE => 'BOOLEAN', NOTNULL => 1, DEFAULT => 'TRUE'});
    }

    if (!$dbh->bz_column_info('milestones', 'isactive')) {
        $dbh->bz_add_column('milestones', 'isactive', 
            {TYPE => 'BOOLEAN', NOTNULL => 1, DEFAULT => 'TRUE'});
    }
}

sub _migrate_field_visibility_value {
    my $dbh = Bugzilla->dbh;

    if ($dbh->bz_column_info('fielddefs', 'visibility_value_id')) {
        print "Populating new field_visibility table...\n";

        $dbh->bz_start_transaction();

        my %results =
            @{ $dbh->selectcol_arrayref(
                "SELECT id, visibility_value_id FROM fielddefs
                 WHERE visibility_value_id IS NOT NULL",
               { Columns => [1,2] }) };

        my $insert_sth =
            $dbh->prepare("INSERT INTO field_visibility (field_id, value_id)
                           VALUES (?, ?)");

        foreach my $id (keys %results) {
            $insert_sth->execute($id, $results{$id});
        }

        $dbh->bz_commit_transaction();
        $dbh->bz_drop_column('fielddefs', 'visibility_value_id');
    }
}

sub _fix_series_indexes {
    my $dbh = Bugzilla->dbh;
    return if $dbh->bz_index_info('series', 'series_category_idx');

    $dbh->bz_drop_index('series', 'series_creator_idx');

    # Fix duplicated names under the same category/subcategory before
    # adding the more restrictive index.
    my $duplicated_series = $dbh->selectall_arrayref(
         'SELECT s1.series_id, s1.category, s1.subcategory, s1.name
            FROM series AS s1
      INNER JOIN series AS s2
              ON s1.category = s2.category
             AND s1.subcategory = s2.subcategory
             AND s1.name = s2.name
           WHERE s1.series_id != s2.series_id');
    my $sth_series_update = $dbh->prepare('UPDATE series SET name = ? WHERE series_id = ?');
    my $sth_series_query = $dbh->prepare('SELECT 1 FROM series WHERE name = ?
                                          AND category = ? AND subcategory = ?');

    my %renamed_series;
    foreach my $series (@$duplicated_series) {
        my ($series_id, $category, $subcategory, $name) = @$series;
        # Leave the first series alone, then rename duplicated ones.
        if ($renamed_series{"${category}_${subcategory}_${name}"}++) {
            print "Renaming series ${category}/${subcategory}/${name}...\n";
            my $c = 0;
            my $exists = 1;
            while ($exists) {
                $sth_series_query->execute($name . ++$c, $category, $subcategory);
                $exists = $sth_series_query->fetchrow_array;
            }
            $sth_series_update->execute($name . $c, $series_id);
        }
    }

    $dbh->bz_add_index('series', 'series_creator_idx', ['creator']);
    $dbh->bz_add_index('series', 'series_category_idx',
        {FIELDS => [qw(category subcategory name)], TYPE => 'UNIQUE'});
}

sub _migrate_user_tags {
    my $dbh = Bugzilla->dbh;
    return unless $dbh->bz_column_info('namedqueries', 'query_type');

    my $tags = $dbh->selectall_arrayref('SELECT id, userid, name, query
                                           FROM namedqueries
                                          WHERE query_type != 0');

    my $sth_tags = $dbh->prepare(
        'INSERT INTO tag (user_id, name) VALUES (?, ?)');
    my $sth_tag_id = $dbh->prepare(
        'SELECT id FROM tag WHERE user_id = ? AND name = ?');
    my $sth_bug_tag = $dbh->prepare('INSERT INTO bug_tag (bug_id, tag_id)
                                     VALUES (?, ?)');
    my $sth_nq = $dbh->prepare('UPDATE namedqueries SET query = ?
                                WHERE id = ?');

    if (scalar @$tags) {
        print install_string('update_queries_to_tags'), "\n";
    }

    my $total = scalar(@$tags);
    my $current = 0;

    $dbh->bz_start_transaction();
    foreach my $tag (@$tags) {
        my ($query_id, $user_id, $name, $query) = @$tag;
        # Tags are all lowercase.
        my $tag_name = lc($name);

        $sth_tags->execute($user_id, $tag_name);

        my $tag_id = $dbh->selectrow_array($sth_tag_id,
            undef, $user_id, $tag_name);

        indicate_progress({ current => ++$current, total => $total,
                            every => 25 });

        my $uri = URI->new("buglist.cgi?$query", 'http');
        my $bug_id_list = $uri->query_param_delete('bug_id');
        if (!$bug_id_list) {
            warn "No bug_id param for tag $name from user $user_id: $query";
            next;
        }
        my @bug_ids = split(/[\s,]+/, $bug_id_list);
        # Make sure that things like "001" get converted to "1"
        @bug_ids = map { int($_) } @bug_ids;
        # And remove duplicates
        @bug_ids = uniq @bug_ids;
        foreach my $bug_id (@bug_ids) {
            # If "int" above failed this might be undef. We also
            # don't want to accept bug 0.
            next if !$bug_id;
            $sth_bug_tag->execute($bug_id, $tag_id);
        }

        # Existing tags may be used in whines, or shared with
        # other users. So we convert them rather than delete them.
        $uri->query_param('tag', $tag_name);
        $sth_nq->execute($uri->query, $query_id);
    }

    $dbh->bz_commit_transaction();

    $dbh->bz_drop_column('namedqueries', 'query_type');
}

sub _populate_bug_see_also_class {
    my $dbh = Bugzilla->dbh;

    if ($dbh->bz_column_info('bug_see_also', 'class')) {
        # The length was incorrectly set to 64 instead of 255.
        $dbh->bz_alter_column('bug_see_also', 'class',
                {TYPE => 'varchar(255)', NOTNULL => 1, DEFAULT => "''"});
        return;
    }

    $dbh->bz_add_column('bug_see_also', 'class',
        {TYPE => 'varchar(255)', NOTNULL => 1, DEFAULT => "''"}, '');

    my $result = $dbh->selectall_arrayref(
        "SELECT id, value FROM bug_see_also");

    my $update_sth =
        $dbh->prepare("UPDATE bug_see_also SET class = ? WHERE id = ?");
    
    $dbh->bz_start_transaction();
    foreach my $see_also (@$result) {
        my ($id, $value) = @$see_also;
        my $class = Bugzilla::BugUrl->class_for($value);
        $update_sth->execute($class, $id);
    }
    $dbh->bz_commit_transaction();
}

sub _migrate_disabledtext_boolean {
    my $dbh = Bugzilla->dbh;
    if (!$dbh->bz_column_info('profiles', 'is_enabled')) {
        $dbh->bz_add_column("profiles", 'is_enabled',
                            {TYPE => 'BOOLEAN', NOTNULL => 1, DEFAULT => 'TRUE'});
        $dbh->do("UPDATE profiles SET is_enabled = 0 
                  WHERE disabledtext != ''");
    }
}

sub _rename_tags_to_tag {
    my $dbh = Bugzilla->dbh;
    if ($dbh->bz_table_info('tags')) {
        # If we get here, it's because the schema created "tag" as an empty
        # table while "tags" still exists. We get rid of the empty
        # tag table so we can do the rename over the top of it.
        $dbh->bz_drop_table('tag');
        $dbh->bz_drop_index('tags', 'tags_user_id_idx');
        $dbh->bz_rename_table('tags','tag');
        $dbh->bz_add_index('tag', 'tag_user_id_idx',
                           {FIELDS => [qw(user_id name)], TYPE => 'UNIQUE'});
    }
    if (my $bug_tag_fk = $dbh->bz_fk_info('bug_tag', 'tag_id')) {
        # bz_rename_table() didn't handle FKs correctly.
        if ($bug_tag_fk->{TABLE} eq 'tags') {
            $bug_tag_fk->{TABLE} = 'tag';
            $dbh->bz_alter_fk('bug_tag', 'tag_id', $bug_tag_fk);
        }
    }
}

sub _on_delete_set_null_for_audit_log_userid {
    my $dbh = Bugzilla->dbh;
    my $fk = $dbh->bz_fk_info('audit_log', 'user_id');
    if ($fk and !defined $fk->{DELETE}) {
        $fk->{DELETE} = 'SET NULL';
        $dbh->bz_alter_fk('audit_log', 'user_id', $fk);
    }
}

sub _fix_notnull_defaults {
    my $dbh = Bugzilla->dbh;

    $dbh->bz_alter_column('bugs', 'bug_file_loc', 
                          {TYPE => 'MEDIUMTEXT', NOTNULL => 1,  
                           DEFAULT => "''"}, '');

    my $custom_fields = Bugzilla::Field->match({ 
        custom => 1, type => [ FIELD_TYPE_FREETEXT, FIELD_TYPE_TEXTAREA ] 
    });

    foreach my $field (@$custom_fields) {
        if ($field->type == FIELD_TYPE_FREETEXT) {
            $dbh->bz_alter_column('bugs', $field->name,
                                  {TYPE => 'varchar(255)', NOTNULL => 1,
                                   DEFAULT => "''"}, '');
        }
        if ($field->type == FIELD_TYPE_TEXTAREA) {
            $dbh->bz_alter_column('bugs', $field->name,
                                  {TYPE => 'MEDIUMTEXT', NOTNULL => 1,
                                   DEFAULT => "''"}, '');
        }
    }
}

sub _fix_longdescs_primary_key {
    my $dbh = Bugzilla->dbh;
    if ($dbh->bz_column_info('longdescs', 'comment_id')->{TYPE} ne 'INTSERIAL') {
        $dbh->bz_drop_related_fks('longdescs', 'comment_id');
        $dbh->bz_alter_column('bugs_activity', 'comment_id', {TYPE => 'INT4'});
        $dbh->bz_alter_column('longdescs', 'comment_id',
                              {TYPE => 'INTSERIAL',  NOTNULL => 1,  PRIMARYKEY => 1});
    }
}

sub _fix_longdescs_indexes {
    my $dbh = Bugzilla->dbh;
    my $bug_id_idx = $dbh->bz_index_info('longdescs', 'longdescs_bug_id_idx');
    if ($bug_id_idx && scalar @{$bug_id_idx->{'FIELDS'}} < 2) {
        $dbh->bz_drop_index('longdescs', 'longdescs_bug_id_idx');
        $dbh->bz_add_index('longdescs', 'longdescs_bug_id_idx', [qw(bug_id work_time)]);
    }
}

sub _fix_dependencies_dupes {
    my $dbh = Bugzilla->dbh;
    my $blocked_idx = $dbh->bz_index_info('dependencies', 'dependencies_blocked_idx');
    if ($blocked_idx && scalar @{$blocked_idx->{'FIELDS'}} < 2) {
        # Remove duplicated entries
        my $dupes = $dbh->selectall_arrayref("
            SELECT blocked, dependson, COUNT(*) AS count
              FROM dependencies " .
            $dbh->sql_group_by('blocked, dependson') . "
            HAVING COUNT(*) > 1",
            { Slice => {} });
        print "Removing duplicated entries from the 'dependencies' table...\n" if @$dupes;
        foreach my $dupe (@$dupes) {
            $dbh->do("DELETE FROM dependencies
                      WHERE blocked = ? AND dependson = ?",
                     undef, $dupe->{blocked}, $dupe->{dependson});
            $dbh->do("INSERT INTO dependencies (blocked, dependson) VALUES (?, ?)",
                     undef, $dupe->{blocked}, $dupe->{dependson});
        }
        $dbh->bz_drop_index('dependencies', 'dependencies_blocked_idx');
        $dbh->bz_add_index('dependencies', 'dependencies_blocked_idx',
                           { FIELDS => [qw(blocked dependson)], TYPE => 'UNIQUE' });
    }   
}

sub _shorten_long_quips {
    my $dbh = Bugzilla->dbh;
    my $quips = $dbh->selectall_arrayref("SELECT quipid, quip FROM quips
                                          WHERE CHAR_LENGTH(quip) > 512");

    if (@$quips) {
        print "Shortening quips longer than 512 characters:";

        my $query = $dbh->prepare("UPDATE quips SET quip = ? WHERE quipid = ?");

        foreach my $quip (@$quips) {
            my ($quipid, $quip_str) = @$quip;
            $quip_str = substr($quip_str, 0, 509) . "...";
            print " $quipid";
            $query->execute($quip_str, $quipid);
        }
        print "\n";
    }
    $dbh->bz_alter_column('quips', 'quip', { TYPE => 'varchar(512)', NOTNULL => 1});
}

sub _add_password_salt_separator {
    my $dbh = Bugzilla->dbh;

    $dbh->bz_start_transaction();

    my $profiles = $dbh->selectall_arrayref("SELECT userid, cryptpassword FROM profiles WHERE ("
        . $dbh->sql_regexp("cryptpassword", "'^[^,]+{'") . ")");

    if (@$profiles) {
        say "Adding salt separator to password hashes...";

        my $query = $dbh->prepare("UPDATE profiles SET cryptpassword = ? WHERE userid = ?");
        my %algo_sizes;

        foreach my $profile (@$profiles) {
            my ($userid, $hash) = @$profile;
            my ($algorithm) = $hash =~ /{([^}]+)}$/;

            $algo_sizes{$algorithm} ||= length(Digest->new($algorithm)->b64digest);

            # Calculate the salt length by taking the stored hash and
            # subtracting the combined lengths of the hash size, the
            # algorithm name, and 2 for the {} surrounding the name.
            my $not_salt_len = $algo_sizes{$algorithm} + length($algorithm) + 2;
            my $salt_len = length($hash) - $not_salt_len;

            substr($hash, $salt_len, 0, ',');
            $query->execute($hash, $userid);
        }
    }
    $dbh->bz_commit_transaction();
}

sub _fix_flagclusions_indexes {
    my $dbh = Bugzilla->dbh;
    foreach my $table ('flaginclusions', 'flagexclusions') {
        my $index = $table . '_type_id_idx';
        my $idx_info = $dbh->bz_index_info($table, $index);
        if ($idx_info && $idx_info->{'TYPE'} ne 'UNIQUE') {
            # Remove duplicated entries
            my $dupes = $dbh->selectall_arrayref("
                SELECT type_id, product_id, component_id, COUNT(*) AS count
                  FROM $table " .
                $dbh->sql_group_by('type_id, product_id, component_id') . "
                HAVING COUNT(*) > 1",
                { Slice => {} });
            say "Removing duplicated entries from the '$table' table..." if @$dupes;
            foreach my $dupe (@$dupes) {
                $dbh->do("DELETE FROM $table 
                          WHERE type_id = ? AND product_id = ? AND component_id = ?",
                         undef, $dupe->{type_id}, $dupe->{product_id}, $dupe->{component_id});
                $dbh->do("INSERT INTO $table (type_id, product_id, component_id) VALUES (?, ?, ?)",
                         undef, $dupe->{type_id}, $dupe->{product_id}, $dupe->{component_id});
            }
            $dbh->bz_drop_index($table, $index);
            $dbh->bz_add_index($table, $index,
                { FIELDS => [qw(type_id product_id component_id)],
                  TYPE   => 'UNIQUE' });
        }
    }
}

sub _fix_components_primary_key {
    my $dbh = Bugzilla->dbh;
    if ($dbh->bz_column_info('components', 'id')->{TYPE} ne 'MEDIUMSERIAL') {
        $dbh->bz_drop_related_fks('components', 'id');
        $dbh->bz_alter_column("components", "id",
                              {TYPE => 'MEDIUMSERIAL',  NOTNULL => 1,  PRIMARYKEY => 1});
        $dbh->bz_alter_column("flaginclusions", "component_id",
                              {TYPE => 'INT3'});
        $dbh->bz_alter_column("flagexclusions", "component_id",
                              {TYPE => 'INT3'});
        $dbh->bz_alter_column("bugs", "component_id",
                              {TYPE => 'INT3', NOTNULL => 1});
        $dbh->bz_alter_column("component_cc", "component_id",
                              {TYPE => 'INT3', NOTNULL => 1});
    }
}

1;

__END__

=head1 NAME

Bugzilla::Install::DB - Fix up the database during installation.

=head1 SYNOPSIS

 use Bugzilla::Install::DB qw(indicate_progress);
 Bugzilla::Install::DB::update_table_definitions();

 indicate_progress({ total => $total, current => $count, every => 10 });

=head1 DESCRIPTION

This module is used primarily by L<checksetup.pl> to modify the 
database during upgrades.

=head1 SUBROUTINES

=over

=item C<update_table_definitions()>

Description: This is the primary code that updates table definitions
             during upgrades. If you modify the schema in some 
             way, you should add code to the end of this function to 
             make sure that your modifications happen over all installations.

Params:      none

Returns:     nothing

=item C<update_fielddefs_definition()>

Description: L<checksetup.pl> depends on the fielddefs table having
             its schema adjusted before the rest of the tables. So
             these schema updates happen in a separate function from
             L</update_table_definitions()>.

Params:      none

Returns:     nothing

=back<|MERGE_RESOLUTION|>--- conflicted
+++ resolved
@@ -672,10 +672,6 @@
     $dbh->bz_alter_column('products', 'defaultmilestone',
                           {TYPE => 'varchar(64)', NOTNULL => 1, DEFAULT => "'---'"});
 
-<<<<<<< HEAD
-    # 2011-08-29 rowebb@gmail.com - Bug 679547
-    $dbh->bz_add_column('bugs', 'master_bug_id', {TYPE => 'INT3'});
-=======
     # 2012-04-15 Frank@Frank-Becker.de - Bug 740536
     $dbh->bz_add_index('audit_log', 'audit_log_class_idx', ['class', 'at_time']);
 
@@ -717,7 +713,9 @@
 
     # 2013-08-26 sgreen@redhat.com - Bug 903895
     _fix_components_primary_key();
->>>>>>> d4f65f36
+
+    # 2011-08-29 rowebb@gmail.com - Bug 679547
+    $dbh->bz_add_column('bugs', 'master_bug_id', {TYPE => 'INT3'});
 
     ################################################################
     # New --TABLE-- changes should go *** A B O V E *** this point #
