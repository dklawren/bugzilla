language: perl
perl:
  - 5.10
  - 5.12
  - 5.14
  - 5.16

env:
  - TEST_SUITE=sanity
  - TEST_SUITE=docs
  - TEST_SUITE=webservices DB=mysql
  - TEST_SUITE=selenium DB=mysql
  - TEST_SUITE=webservices DB=pg
  - TEST_SUITE=selenium DB=pg
<<<<<<< HEAD
#  - TEST_SUITE=checksetup DB=mysql
=======
>>>>>>> 274e2e0c

matrix:
  exclude:
    - perl: 5.12
      env: TEST_SUITE=docs
<<<<<<< HEAD
    - perl: 5.10
      env: TEST_SUITE=webservices DB=mysql
    - perl: 5.12
      env: TEST_SUITE=selenium DB=mysql
    - perl: 5.10
      env: TEST_SUITE=webservices DB=pg
    - perl: 5.12
      env: TEST_SUITE=selenium DB=pg
#    - perl: 5.10
#      env: TEST_SUITE=checksetup DB=mysql
#    - perl: 5.12
#      env: TEST_SUITE=checksetup DB=mysql
#    - perl: 5.14
#      env: TEST_SUITE=checksetup DB=mysql

before_install:
  - git clone https://github.com/dklawren/qa.git -b master qa
=======
    - perl: 5.14
      env: TEST_SUITE=docs
    - perl: 5.10
      env: TEST_SUITE=webservices DB=mysql
    - perl: 5.10
      env: TEST_SUITE=webservices DB=pg
    - perl: 5.10
      env: TEST_SUITE=selenium DB=mysql
    - perl: 5.10
      env: TEST_SUITE=selenium DB=pg
    - perl: 5.12
      env: TEST_SUITE=webservices DB=mysql
    - perl: 5.12
      env: TEST_SUITE=webservices DB=pg
    - perl: 5.12
      env: TEST_SUITE=selenium DB=mysql
    - perl: 5.12
      env: TEST_SUITE=selenium DB=pg
    - perl: 5.14
      env: TEST_SUITE=webservices DB=mysql
    - perl: 5.14
      env: TEST_SUITE=webservices DB=pg
    - perl: 5.14
      env: TEST_SUITE=selenium DB=mysql
    - perl: 5.14
      env: TEST_SUITE=selenium DB=pg

before_install:
  - git clone https://github.com/bugzilla/qa.git -b master qa
>>>>>>> 274e2e0c

install: true

script: ./qa/travis.sh

after_failure:
  - sudo cat /var/log/apache2/error.log

notifications:
  irc:
    channels:
      - "irc.mozilla.org#dkl"
    template:
      - "Bugzilla %{branch} : %{author} : %{message}"
      - "Commit Message : %{commit_message}"
      - "Commit Link : %{compare_url}"
      - "Build Link : %{build_url}"
  on_success: change
  on_failure: always<|MERGE_RESOLUTION|>--- conflicted
+++ resolved
@@ -12,34 +12,11 @@
   - TEST_SUITE=selenium DB=mysql
   - TEST_SUITE=webservices DB=pg
   - TEST_SUITE=selenium DB=pg
-<<<<<<< HEAD
-#  - TEST_SUITE=checksetup DB=mysql
-=======
->>>>>>> 274e2e0c
 
 matrix:
   exclude:
     - perl: 5.12
       env: TEST_SUITE=docs
-<<<<<<< HEAD
-    - perl: 5.10
-      env: TEST_SUITE=webservices DB=mysql
-    - perl: 5.12
-      env: TEST_SUITE=selenium DB=mysql
-    - perl: 5.10
-      env: TEST_SUITE=webservices DB=pg
-    - perl: 5.12
-      env: TEST_SUITE=selenium DB=pg
-#    - perl: 5.10
-#      env: TEST_SUITE=checksetup DB=mysql
-#    - perl: 5.12
-#      env: TEST_SUITE=checksetup DB=mysql
-#    - perl: 5.14
-#      env: TEST_SUITE=checksetup DB=mysql
-
-before_install:
-  - git clone https://github.com/dklawren/qa.git -b master qa
-=======
     - perl: 5.14
       env: TEST_SUITE=docs
     - perl: 5.10
@@ -68,8 +45,7 @@
       env: TEST_SUITE=selenium DB=pg
 
 before_install:
-  - git clone https://github.com/bugzilla/qa.git -b master qa
->>>>>>> 274e2e0c
+  - git clone https://github.com/dklawren/qa.git -b master qa
 
 install: true
 
