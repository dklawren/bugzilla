--- conflicted
+++ resolved
@@ -907,14 +907,12 @@
                        @{ $bug->see_also };
         $item{'see_also'} = \@see_also;
     }
-<<<<<<< HEAD
+    if (filter_wants $params, 'flags') {
+        $item{'flags'} = [ map { $self->_flag_to_hash($_) } @{$bug->flags} ];
+    }
     if (filter_wants $params, 'sightings') {
         my @sightings = map { $self->type('int', $_->id) } @{ $bug->sightings };
         $item{'sightings'} = \@sightings;
-=======
-    if (filter_wants $params, 'flags') {
-        $item{'flags'} = [ map { $self->_flag_to_hash($_) } @{$bug->flags} ];
->>>>>>> 8837967f
     }
 
     # And now custom fields
@@ -2060,17 +2058,13 @@
 C<target_milestone>, C<update_token>, C<url>, C<version>, C<whiteboard>,
 and all custom fields.
 
-<<<<<<< HEAD
+=item The C<flags> array was added in Bugzilla B<4.4>.
+
+=item The C<actual_time> item was added to the C<bugs> return value
+in Bugzilla B<4.4>.
+
 =item In Bugzilla B<5.0> C<sightings> and C<master_bug_id> were added to
 the C<bugs> return value.
-
-=back
-=======
-=item The C<flags> array was added in Bugzilla B<4.4>.
->>>>>>> 8837967f
-
-=item The C<actual_time> item was added to the C<bugs> return value
-in Bugzilla B<4.4>.
 
 =back
 
