# This Source Code Form is subject to the terms of the Mozilla Public
# License, v. 2.0. If a copy of the MPL was not distributed with this
# file, You can obtain one at http://mozilla.org/MPL/2.0/.
#
# This Source Code Form is "Incompatible With Secondary Licenses", as
# defined by the Mozilla Public License, v. 2.0.

=head1 NAME

Bugzilla::Field - a particular piece of information about bugs
                  and useful routines for form field manipulation

=head1 SYNOPSIS

  use Bugzilla;
  use Data::Dumper;

  # Display information about all fields.
  print Dumper(Bugzilla->fields());

  # Display information about non-obsolete custom fields.
  print Dumper(Bugzilla->active_custom_fields);

  use Bugzilla::Field;

  # Display information about non-obsolete custom fields.
  # Bugzilla->fields() is a wrapper around Bugzilla::Field->get_all(),
  # with arguments which filter the fields before returning them.
  print Dumper(Bugzilla->fields({ obsolete => 0, custom => 1 }));

  # Create or update a custom field or field definition.
  my $field = Bugzilla::Field->create(
    {name => 'cf_silly', description => 'Silly', custom => 1});

  # Instantiate a Field object for an existing field.
  my $field = new Bugzilla::Field({name => 'qacontact_accessible'});
  if ($field->obsolete) {
      say $field->description . " is obsolete";
  }

  # Validation Routines
  check_field($name, $value, \@legal_values, $no_warn);
  $fieldid = get_field_id($fieldname);

=head1 DESCRIPTION

Field.pm defines field objects, which represent the particular pieces
of information that Bugzilla stores about bugs.

This package also provides functions for dealing with CGI form fields.

C<Bugzilla::Field> is an implementation of L<Bugzilla::Object>, and
so provides all of the methods available in L<Bugzilla::Object>,
in addition to what is documented here.

=cut

package Bugzilla::Field;

use strict;

use base qw(Exporter Bugzilla::Object);
@Bugzilla::Field::EXPORT = qw(check_field get_field_id get_legal_field_values);

use Bugzilla::Constants;
use Bugzilla::Error;
use Bugzilla::Util;
use List::MoreUtils qw(any);

use Scalar::Util qw(blessed);

###############################
####    Initialization     ####
###############################

use constant DB_TABLE   => 'fielddefs';
use constant LIST_ORDER => 'sortkey, name';

use constant DB_COLUMNS => qw(
    id
    name
    description
    type
    custom
    mailhead
    sortkey
    obsolete
    enter_bug
    buglist
    visibility_field_id
    value_field_id
    reverse_desc
    is_mandatory
    is_numeric
);

use constant VALIDATORS => {
    custom       => \&_check_custom,
    description  => \&_check_description,
    enter_bug    => \&_check_enter_bug,
    buglist      => \&Bugzilla::Object::check_boolean,
    mailhead     => \&_check_mailhead,
    name         => \&_check_name,
    obsolete     => \&_check_obsolete,
    reverse_desc => \&_check_reverse_desc,
    sortkey      => \&_check_sortkey,
    type         => \&_check_type,
    value_field_id      => \&_check_value_field_id,
    visibility_field_id => \&_check_visibility_field_id,
    visibility_values => \&_check_visibility_values,
    is_mandatory => \&Bugzilla::Object::check_boolean,
    is_numeric   => \&_check_is_numeric,
};

use constant VALIDATOR_DEPENDENCIES => {
    is_numeric => ['type'],
    name => ['custom'],
    type => ['custom'],
    reverse_desc => ['type'],
    value_field_id => ['type'],
    visibility_values => ['visibility_field_id'],
};

use constant UPDATE_COLUMNS => qw(
    description
    mailhead
    sortkey
    obsolete
    enter_bug
    buglist
    visibility_field_id
    value_field_id
    reverse_desc
    is_mandatory
    is_numeric
    type
);

# How various field types translate into SQL data definitions.
use constant SQL_DEFINITIONS => {
    # Using commas because these are constants and they shouldn't
    # be auto-quoted by the "=>" operator.
    FIELD_TYPE_FREETEXT,      { TYPE => 'varchar(255)', 
                                NOTNULL => 1, DEFAULT => "''"},
    FIELD_TYPE_SINGLE_SELECT, { TYPE => 'varchar(64)', NOTNULL => 1,
                                DEFAULT => "'---'" },
    FIELD_TYPE_TEXTAREA,      { TYPE => 'MEDIUMTEXT', 
                                NOTNULL => 1, DEFAULT => "''"},
    FIELD_TYPE_DATETIME,      { TYPE => 'DATETIME'   },
    FIELD_TYPE_BUG_ID,        { TYPE => 'INT3'       },
};

# Field definitions for the fields that ship with Bugzilla.
# These are used by populate_field_definitions to populate
# the fielddefs table.
# 'days_elapsed' is set in populate_field_definitions() itself.
use constant DEFAULT_FIELDS => (
    {name => 'bug_id',       desc => 'Bug #',      in_new_bugmail => 1,
     buglist => 1, is_numeric => 1},
    {name => 'short_desc',   desc => 'Summary',    in_new_bugmail => 1,
     is_mandatory => 1, buglist => 1},
    {name => 'classification', desc => 'Classification', in_new_bugmail => 1,
     type => FIELD_TYPE_SINGLE_SELECT, buglist => 1},
    {name => 'product',      desc => 'Product',    in_new_bugmail => 1,
     is_mandatory => 1,
     type => FIELD_TYPE_SINGLE_SELECT, buglist => 1},
    {name => 'version',      desc => 'Version',    in_new_bugmail => 1,
     is_mandatory => 1, buglist => 1},
    {name => 'rep_platform', desc => 'Platform',   in_new_bugmail => 1,
     type => FIELD_TYPE_SINGLE_SELECT, buglist => 1},
    {name => 'bug_file_loc', desc => 'URL',        in_new_bugmail => 1,
     buglist => 1},
    {name => 'op_sys',       desc => 'OS/Version', in_new_bugmail => 1,
     type => FIELD_TYPE_SINGLE_SELECT, buglist => 1},
    {name => 'bug_status',   desc => 'Status',     in_new_bugmail => 1,
     type => FIELD_TYPE_SINGLE_SELECT, buglist => 1},
    {name => 'status_whiteboard', desc => 'Status Whiteboard',
     in_new_bugmail => 1, buglist => 1},
    {name => 'keywords',     desc => 'Keywords',   in_new_bugmail => 1,
     type => FIELD_TYPE_KEYWORDS, buglist => 1},
    {name => 'resolution',   desc => 'Resolution',
     type => FIELD_TYPE_SINGLE_SELECT, buglist => 1},
    {name => 'bug_severity', desc => 'Severity',   in_new_bugmail => 1,
     type => FIELD_TYPE_SINGLE_SELECT, buglist => 1},
    {name => 'priority',     desc => 'Priority',   in_new_bugmail => 1,
     type => FIELD_TYPE_SINGLE_SELECT, buglist => 1},
    {name => 'component',    desc => 'Component',  in_new_bugmail => 1,
     is_mandatory => 1,
     type => FIELD_TYPE_SINGLE_SELECT, buglist => 1},
    {name => 'assigned_to',  desc => 'AssignedTo', in_new_bugmail => 1,
     buglist => 1},
    {name => 'reporter',     desc => 'ReportedBy', in_new_bugmail => 1,
     buglist => 1},
    {name => 'qa_contact',   desc => 'QAContact',  in_new_bugmail => 1,
     buglist => 1},
    {name => 'cc',           desc => 'CC',         in_new_bugmail => 1},
    {name => 'dependson',    desc => 'Depends on', in_new_bugmail => 1,
     is_numeric => 1},
    {name => 'blocked',      desc => 'Blocks',     in_new_bugmail => 1,
     is_numeric => 1},

    {name => 'attachments.description', desc => 'Attachment description'},
    {name => 'attachments.filename',    desc => 'Attachment filename'},
    {name => 'attachments.mimetype',    desc => 'Attachment mime type'},
    {name => 'attachments.ispatch',     desc => 'Attachment is patch',
     is_numeric => 1},
    {name => 'attachments.isobsolete',  desc => 'Attachment is obsolete',
     is_numeric => 1},
    {name => 'attachments.isprivate',   desc => 'Attachment is private',
     is_numeric => 1},
    {name => 'attachments.submitter',   desc => 'Attachment creator'},

    {name => 'target_milestone',      desc => 'Target Milestone',
     buglist => 1},
    {name => 'creation_ts',           desc => 'Creation date',
     buglist => 1},
    {name => 'delta_ts',              desc => 'Last changed date',
     buglist => 1},
    {name => 'longdesc',              desc => 'Comment'},
    {name => 'longdescs.isprivate',   desc => 'Comment is private',
     is_numeric => 1},
    {name => 'longdescs.count',       desc => 'Number of Comments',
     buglist => 1, is_numeric => 1},
    {name => 'alias',                 desc => 'Alias', buglist => 1},
    {name => 'everconfirmed',         desc => 'Ever Confirmed',
     is_numeric => 1},
    {name => 'reporter_accessible',   desc => 'Reporter Accessible',
     is_numeric => 1},
    {name => 'cclist_accessible',     desc => 'CC Accessible',
     is_numeric => 1},
    {name => 'bug_group',             desc => 'Group', in_new_bugmail => 1},
    {name => 'estimated_time',        desc => 'Estimated Hours',
     in_new_bugmail => 1, buglist => 1, is_numeric => 1},
    {name => 'remaining_time',        desc => 'Remaining Hours', buglist => 1,
     is_numeric => 1},
    {name => 'deadline',              desc => 'Deadline',
     type => FIELD_TYPE_DATETIME, in_new_bugmail => 1, buglist => 1},
    {name => 'commenter',             desc => 'Commenter'},
    {name => 'flagtypes.name',        desc => 'Flags', buglist => 1},
    {name => 'requestees.login_name', desc => 'Flag Requestee'},
    {name => 'setters.login_name',    desc => 'Flag Setter'},
    {name => 'work_time',             desc => 'Hours Worked', buglist => 1,
     is_numeric => 1},
    {name => 'percentage_complete',   desc => 'Percentage Complete',
     buglist => 1, is_numeric => 1},
    {name => 'content',               desc => 'Content'},
    {name => 'attach_data.thedata',   desc => 'Attachment data'},
    {name => "owner_idle_time",       desc => "Time Since Assignee Touched"},
    {name => 'see_also',              desc => "See Also",
     type => FIELD_TYPE_BUG_URLS},
<<<<<<< HEAD
    {name => 'tag',                   desc => 'Tags'},
    {name => 'master_bug_id',         desc => 'Master Bug ID',
     in_new_bugmail => 1, is_numeric => 1},
=======
    {name => 'tag',                   desc => 'Tags', buglist => 1},
>>>>>>> 8837967f
);

################
# Constructors #
################

# Override match to add is_select.
sub match {
    my $self = shift;
    my ($params) = @_;
    if (delete $params->{is_select}) {
        $params->{type} = [FIELD_TYPE_SINGLE_SELECT, FIELD_TYPE_MULTI_SELECT];
    }
    return $self->SUPER::match(@_);
}

##############
# Validators #
##############

sub _check_custom { return $_[1] ? 1 : 0; }

sub _check_description {
    my ($invocant, $desc) = @_;
    $desc = clean_text($desc);
    $desc || ThrowUserError('field_missing_description');
    return $desc;
}

sub _check_enter_bug { return $_[1] ? 1 : 0; }

sub _check_is_numeric {
    my ($invocant, $value, undef, $params) = @_;
    my $type = blessed($invocant) ? $invocant->type : $params->{type};
    return 1 if $type == FIELD_TYPE_BUG_ID;
    return $value ? 1 : 0;
}

sub _check_mailhead { return $_[1] ? 1 : 0; }

sub _check_name {
    my ($class, $name, undef, $params) = @_;
    $name = lc(clean_text($name));
    $name || ThrowUserError('field_missing_name');

    # Don't want to allow a name that might mess up SQL.
    my $name_regex = qr/^[\w\.]+$/;
    # Custom fields have more restrictive name requirements than
    # standard fields.
    $name_regex = qr/^[a-zA-Z0-9_]+$/ if $params->{custom};
    # Custom fields can't be named just "cf_", and there is no normal
    # field named just "cf_".
    ($name =~ $name_regex && $name ne "cf_")
         || ThrowUserError('field_invalid_name', { name => $name });

    # If it's custom, prepend cf_ to the custom field name to distinguish 
    # it from standard fields.
    if ($name !~ /^cf_/ && $params->{custom}) {
        $name = 'cf_' . $name;
    }

    # Assure the name is unique. Names can't be changed, so we don't have
    # to worry about what to do on updates.
    my $field = new Bugzilla::Field({ name => $name });
    ThrowUserError('field_already_exists', {'field' => $field }) if $field;

    return $name;
}

sub _check_obsolete { return $_[1] ? 1 : 0; }

sub _check_sortkey {
    my ($invocant, $sortkey) = @_;
    my $skey = $sortkey;
    if (!defined $skey || $skey eq '') {
        ($sortkey) = Bugzilla->dbh->selectrow_array(
            'SELECT MAX(sortkey) + 100 FROM fielddefs') || 100;
    }
    detaint_natural($sortkey)
        || ThrowUserError('field_invalid_sortkey', { sortkey => $skey });
    return $sortkey;
}

sub _check_type {
    my ($invocant, $type, undef, $params) = @_;
    my $saved_type = $type;
    # The constant here should be updated every time a new,
    # higher field type is added.
    (detaint_natural($type) && $type <= FIELD_TYPE_KEYWORDS)
      || ThrowCodeError('invalid_customfield_type', { type => $saved_type });

    my $custom = blessed($invocant) ? $invocant->custom : $params->{custom};
    if ($custom && !$type) {
        ThrowCodeError('field_type_not_specified');
    }

    return $type;
}

sub _check_value_field_id {
    my ($invocant, $field_id, undef, $params) = @_;
    my $is_select = $invocant->is_select($params);
    if ($field_id && !$is_select) {
        ThrowUserError('field_value_control_select_only');
    }
    return $invocant->_check_visibility_field_id($field_id);
}

sub _check_visibility_field_id {
    my ($invocant, $field_id) = @_;
    $field_id = trim($field_id);
    return undef if !$field_id;
    my $field = Bugzilla::Field->check({ id => $field_id });
    if (blessed($invocant) && $field->id == $invocant->id) {
        ThrowUserError('field_cant_control_self', { field => $field });
    }
    if (!$field->is_select) {
        ThrowUserError('field_control_must_be_select',
                       { field => $field });
    }
    return $field->id;
}

sub _check_visibility_values {
    my ($invocant, $values, undef, $params) = @_;
    my $field;
    if (blessed $invocant) {
        $field = $invocant->visibility_field;
    }
    elsif ($params->{visibility_field_id}) {
        $field = $invocant->new($params->{visibility_field_id});
    }
    # When no field is set, no values are set.
    return [] if !$field;

    if (!scalar @$values) {
        ThrowUserError('field_visibility_values_must_be_selected',
                       { field => $field });
    }

    my @visibility_values;
    my $choice = Bugzilla::Field::Choice->type($field);
    foreach my $value (@$values) {
        if (!blessed $value) {
            $value = $choice->check({ id => $value });
        }
        push(@visibility_values, $value);
    }

    return \@visibility_values;
}

sub _check_reverse_desc {
    my ($invocant, $reverse_desc, undef, $params) = @_;
    my $type = blessed($invocant) ? $invocant->type : $params->{type};
    if ($type != FIELD_TYPE_BUG_ID) {
        return undef; # store NULL for non-reversible field types
    }
    
    $reverse_desc = clean_text($reverse_desc);
    return $reverse_desc;
}

sub _check_is_mandatory { return $_[1] ? 1 : 0; }

=pod

=head2 Instance Properties

=over

=item C<name>

the name of the field in the database; begins with "cf_" if field
is a custom field, but test the value of the boolean "custom" property
to determine if a given field is a custom field;

=item C<description>

a short string describing the field; displayed to Bugzilla users
in several places within Bugzilla's UI, f.e. as the form field label
on the "show bug" page;

=back

=cut

sub description { return $_[0]->{description} }

=over

=item C<type>

an integer specifying the kind of field this is; values correspond to
the FIELD_TYPE_* constants in Constants.pm

=back

=cut

sub type { return $_[0]->{type} }

=over

=item C<custom>

a boolean specifying whether or not the field is a custom field;
if true, field name should start "cf_", but use this property to determine
which fields are custom fields;

=back

=cut

sub custom { return $_[0]->{custom} }

=over

=item C<in_new_bugmail>

a boolean specifying whether or not the field is displayed in bugmail
for newly-created bugs;

=back

=cut

sub in_new_bugmail { return $_[0]->{mailhead} }

=over

=item C<sortkey>

an integer specifying the sortkey of the field.

=back

=cut

sub sortkey { return $_[0]->{sortkey} }

=over

=item C<obsolete>

a boolean specifying whether or not the field is obsolete;

=back

=cut

sub obsolete { return $_[0]->{obsolete} }

=over

=item C<enter_bug>

A boolean specifying whether or not this field should appear on 
enter_bug.cgi

=back

=cut

sub enter_bug { return $_[0]->{enter_bug} }

=over

=item C<buglist>

A boolean specifying whether or not this field is selectable
as a display or order column in buglist.cgi

=back

=cut

sub buglist { return $_[0]->{buglist} }

=over

=item C<is_select>

True if this is a C<FIELD_TYPE_SINGLE_SELECT> or C<FIELD_TYPE_MULTI_SELECT>
field. It is only safe to call L</legal_values> if this is true.

=item C<legal_values>

Valid values for this field, as an array of L<Bugzilla::Field::Choice>
objects.

=back

=cut

sub is_select {
    my ($invocant, $params) = @_;
    # This allows this method to be called by create() validators.
    my $type = blessed($invocant) ? $invocant->type : $params->{type}; 
    return ($type == FIELD_TYPE_SINGLE_SELECT 
            || $type == FIELD_TYPE_MULTI_SELECT) ? 1 : 0 
}

=over

=item C<is_abnormal>

Most fields that have a C<SELECT> L</type> have a certain schema for
the table that stores their values, the table has the same name as the field,
and the field's legal values can be edited via F<editvalues.cgi>.

However, some fields do not follow that pattern. Those fields are
considered "abnormal".

This method returns C<1> if the field is "abnormal", C<0> otherwise.

=back

=cut

sub is_abnormal {
    my $self = shift;
    return ABNORMAL_SELECTS->{$self->name} ? 1 : 0;
}

sub legal_values {
    my $self = shift;

    if (!defined $self->{'legal_values'}) {
        require Bugzilla::Field::Choice;
        my @values = Bugzilla::Field::Choice->type($self)->get_all();
        $self->{'legal_values'} = \@values;
    }
    return $self->{'legal_values'};
}

=pod

=over

=item C<is_timetracking>

True if this is a time-tracking field that should only be shown to users
in the C<timetrackinggroup>.

=back

=cut

sub is_timetracking {
    my ($self) = @_;
    return grep($_ eq $self->name, TIMETRACKING_FIELDS) ? 1 : 0;
}

=pod

=over

=item C<visibility_field>

What field controls this field's visibility? Returns a C<Bugzilla::Field>
object representing the field that controls this field's visibility.

Returns undef if there is no field that controls this field's visibility.

=back

=cut

sub visibility_field {
    my $self = shift;
    if ($self->{visibility_field_id}) {
        $self->{visibility_field} ||= 
            $self->new($self->{visibility_field_id});
    }
    return $self->{visibility_field};
}

=pod

=over

=item C<visibility_values>

If we have a L</visibility_field>, then what values does that field have to
be set to in order to show this field? Returns a L<Bugzilla::Field::Choice>
or undef if there is no C<visibility_field> set.

=back

=cut

sub visibility_values {
    my $self = shift;
    my $dbh = Bugzilla->dbh;
    
    return [] if !$self->{visibility_field_id};

    if (!defined $self->{visibility_values}) {
        my $visibility_value_ids =
            $dbh->selectcol_arrayref("SELECT value_id FROM field_visibility
                                      WHERE field_id = ?", undef, $self->id);

        $self->{visibility_values} =
            Bugzilla::Field::Choice->type($self->visibility_field)
            ->new_from_list($visibility_value_ids);
    }

    return $self->{visibility_values};
}

=pod

=over

=item C<controls_visibility_of>

An arrayref of C<Bugzilla::Field> objects, representing fields that this
field controls the visibility of.

=back

=cut

sub controls_visibility_of {
    my $self = shift;
    $self->{controls_visibility_of} ||= 
        Bugzilla::Field->match({ visibility_field_id => $self->id });
    return $self->{controls_visibility_of};
}

=pod

=over

=item C<value_field>

The Bugzilla::Field that controls the list of values for this field.

Returns undef if there is no field that controls this field's visibility.

=back

=cut

sub value_field {
    my $self = shift;
    if ($self->{value_field_id}) {
        $self->{value_field} ||= $self->new($self->{value_field_id});
    }
    return $self->{value_field};
}

=pod

=over

=item C<controls_values_of>

An arrayref of C<Bugzilla::Field> objects, representing fields that this
field controls the values of.

=back

=cut

sub controls_values_of {
    my $self = shift;
    $self->{controls_values_of} ||=
        Bugzilla::Field->match({ value_field_id => $self->id });
    return $self->{controls_values_of};
}

=over

=item C<is_visible_on_bug>

See L<Bugzilla::Field::ChoiceInterface>.

=back

=cut

sub is_visible_on_bug {
    my ($self, $bug) = @_;

    # Always return visible, if this field is not
    # visibility controlled.
    return 1 if !$self->{visibility_field_id};

    my $visibility_values = $self->visibility_values;

    return (any { $_->is_set_on_bug($bug) } @$visibility_values) ? 1 : 0;
}

=over

=item C<is_relationship>

Applies only to fields of type FIELD_TYPE_BUG_ID.
Checks to see if a reverse relationship description has been set.
This is the canonical condition to enable reverse link display,
dependency tree display, and similar functionality.

=back

=cut

sub is_relationship  {     
    my $self = shift;
    my $desc = $self->reverse_desc;
    if (defined $desc && $desc ne "") {
        return 1;
    }
    return 0;
}

=over

=item C<reverse_desc>

Applies only to fields of type FIELD_TYPE_BUG_ID.
Describes the reverse relationship of this field.
For example, if a BUG_ID field is called "Is a duplicate of",
the reverse description would be "Duplicates of this bug".

=back

=cut

sub reverse_desc { return $_[0]->{reverse_desc} }

=over

=item C<is_mandatory>

a boolean specifying whether or not the field is mandatory;

=back

=cut

sub is_mandatory { return $_[0]->{is_mandatory} }

=over

=item C<is_numeric>

A boolean specifying whether or not this field logically contains
numeric (integer, decimal, or boolean) values. By "logically contains" we
mean that the user inputs numbers into the value of the field in the UI.
This is mostly used by L<Bugzilla::Search>.

=back

=cut

sub is_numeric { return $_[0]->{is_numeric} }


=pod

=head2 Instance Mutators

These set the particular field that they are named after.

They take a single value--the new value for that field.

They will throw an error if you try to set the values to something invalid.

=over

=item C<set_description>

=item C<set_enter_bug>

=item C<set_obsolete>

=item C<set_sortkey>

=item C<set_in_new_bugmail>

=item C<set_buglist>

=item C<set_reverse_desc>

=item C<set_visibility_field>

=item C<set_visibility_values>

=item C<set_value_field>

=item C<set_is_mandatory>


=back

=cut

sub set_description    { $_[0]->set('description', $_[1]); }
sub set_enter_bug      { $_[0]->set('enter_bug',   $_[1]); }
sub set_is_numeric     { $_[0]->set('is_numeric',  $_[1]); }
sub set_obsolete       { $_[0]->set('obsolete',    $_[1]); }
sub set_sortkey        { $_[0]->set('sortkey',     $_[1]); }
sub set_in_new_bugmail { $_[0]->set('mailhead',    $_[1]); }
sub set_buglist        { $_[0]->set('buglist',     $_[1]); }
sub set_reverse_desc    { $_[0]->set('reverse_desc', $_[1]); }
sub set_visibility_field {
    my ($self, $value) = @_;
    $self->set('visibility_field_id', $value);
    delete $self->{visibility_field};
    delete $self->{visibility_values};
}
sub set_visibility_values {
    my ($self, $value_ids) = @_;
    $self->set('visibility_values', $value_ids);
}
sub set_value_field {
    my ($self, $value) = @_;
    $self->set('value_field_id', $value);
    delete $self->{value_field};
}
sub set_is_mandatory { $_[0]->set('is_mandatory', $_[1]); }

# This is only used internally by upgrade code in Bugzilla::Field.
sub _set_type { $_[0]->set('type', $_[1]); }

=pod

=head2 Instance Method

=over

=item C<remove_from_db>

Attempts to remove the passed in field from the database.
Deleting a field is only successful if the field is obsolete and
there are no values specified (or EVER specified) for the field.

=back

=cut

sub remove_from_db {
    my $self = shift;
    my $dbh = Bugzilla->dbh;

    my $name = $self->name;

    if (!$self->custom) {
        ThrowCodeError('field_not_custom', {'name' => $name });
    }

    if (!$self->obsolete) {
        ThrowUserError('customfield_not_obsolete', {'name' => $self->name });
    }

    $dbh->bz_start_transaction();

    # Check to see if bug activity table has records (should be fast with index)
    my $has_activity = $dbh->selectrow_array("SELECT COUNT(*) FROM bugs_activity
                                      WHERE fieldid = ?", undef, $self->id);
    if ($has_activity) {
        ThrowUserError('customfield_has_activity', {'name' => $name });
    }

    # Check to see if bugs table has records (slow)
    my $bugs_query = "";

    if ($self->type == FIELD_TYPE_MULTI_SELECT) {
        $bugs_query = "SELECT COUNT(*) FROM bug_$name";
    }
    else {
        $bugs_query = "SELECT COUNT(*) FROM bugs WHERE $name IS NOT NULL";
        if ($self->type != FIELD_TYPE_BUG_ID && $self->type != FIELD_TYPE_DATETIME) {
            $bugs_query .= " AND $name != ''";
        }
        # Ignore the default single select value
        if ($self->type == FIELD_TYPE_SINGLE_SELECT) {
            $bugs_query .= " AND $name != '---'";
        }
    }

    my $has_bugs = $dbh->selectrow_array($bugs_query);
    if ($has_bugs) {
        ThrowUserError('customfield_has_contents', {'name' => $name });
    }

    # Once we reach here, we should be OK to delete.
    $self->SUPER::remove_from_db();

    my $type = $self->type;

    # the values for multi-select are stored in a seperate table
    if ($type != FIELD_TYPE_MULTI_SELECT) {
        $dbh->bz_drop_column('bugs', $name);
    }

    if ($self->is_select) {
        # Delete the table that holds the legal values for this field.
        $dbh->bz_drop_field_tables($self);
    }

    $dbh->bz_commit_transaction()
}

=pod

=head2 Class Methods

=over

=item C<create>

Just like L<Bugzilla::Object/create>. Takes the following parameters:

=over

=item C<name> B<Required> - The name of the field.

=item C<description> B<Required> - The field label to display in the UI.

=item C<mailhead> - boolean - Whether this field appears at the
top of the bugmail for a newly-filed bug. Defaults to 0.

=item C<custom> - boolean - True if this is a Custom Field. The field
will be added to the C<bugs> table if it does not exist. Defaults to 0.

=item C<sortkey> - integer - The sortkey of the field. Defaults to 0.

=item C<enter_bug> - boolean - Whether this field is
editable on the bug creation form. Defaults to 0.

=item C<buglist> - boolean - Whether this field is
selectable as a display or order column in bug lists. Defaults to 0.

C<obsolete> - boolean - Whether this field is obsolete. Defaults to 0.

C<is_mandatory> - boolean - Whether this field is mandatory. Defaults to 0.

=back

=back

=cut

sub create {
    my $class = shift;
    my ($params) = @_;
    my $dbh = Bugzilla->dbh;

    # This makes sure the "sortkey" validator runs, even if
    # the parameter isn't sent to create().
    $params->{sortkey} = undef if !exists $params->{sortkey};
    $params->{type} ||= 0;
    
    $dbh->bz_start_transaction();
    $class->check_required_create_fields(@_);
    my $field_values      = $class->run_create_validators($params);
    my $visibility_values = delete $field_values->{visibility_values};
    my $field             = $class->insert_create_data($field_values);
    
    $field->set_visibility_values($visibility_values);
    $field->_update_visibility_values();

    $dbh->bz_commit_transaction();

    if ($field->custom) {
        my $name = $field->name;
        my $type = $field->type;
        if (SQL_DEFINITIONS->{$type}) {
            # Create the database column that stores the data for this field.
            $dbh->bz_add_column('bugs', $name, SQL_DEFINITIONS->{$type});
        }

        if ($field->is_select) {
            # Create the table that holds the legal values for this field.
            $dbh->bz_add_field_tables($field);
        }

        if ($type == FIELD_TYPE_SINGLE_SELECT) {
            # Insert a default value of "---" into the legal values table.
            $dbh->do("INSERT INTO $name (value) VALUES ('---')");
        }
    }

    return $field;
}

sub update {
    my $self = shift;
    my $changes = $self->SUPER::update(@_);
    my $dbh = Bugzilla->dbh;
    if ($changes->{value_field_id} && $self->is_select) {
        $dbh->do("UPDATE " . $self->name . " SET visibility_value_id = NULL");
    }
    $self->_update_visibility_values();
    return $changes;
}

sub _update_visibility_values {
    my $self = shift;
    my $dbh = Bugzilla->dbh;

    my @visibility_value_ids = map($_->id, @{$self->visibility_values});
    $self->_delete_visibility_values();
    for my $value_id (@visibility_value_ids) {
        $dbh->do("INSERT INTO field_visibility (field_id, value_id)
                  VALUES (?, ?)", undef, $self->id, $value_id);
    }
}

sub _delete_visibility_values {
    my ($self) = @_;
    my $dbh = Bugzilla->dbh;
    $dbh->do("DELETE FROM field_visibility WHERE field_id = ?",
        undef, $self->id);
    delete $self->{visibility_values};
}

=pod

=over

=item C<get_legal_field_values($field)>

Description: returns all the legal values for a field that has a
             list of legal values, like rep_platform or resolution.
             The table where these values are stored must at least have
             the following columns: value, isactive, sortkey.

Params:    C<$field> - Name of the table where valid values are.

Returns:   a reference to a list of valid values.

=back

=cut

sub get_legal_field_values {
    my ($field) = @_;
    my $dbh = Bugzilla->dbh;
    my $result_ref = $dbh->selectcol_arrayref(
         "SELECT value FROM $field
           WHERE isactive = ?
        ORDER BY sortkey, value", undef, (1));
    return $result_ref;
}

=over

=item C<populate_field_definitions()>

Description: Populates the fielddefs table during an installation
             or upgrade.

Params:      none

Returns:     nothing

=back

=cut

sub populate_field_definitions {
    my $dbh = Bugzilla->dbh;

    # ADD and UPDATE field definitions
    foreach my $def (DEFAULT_FIELDS) {
        my $field = new Bugzilla::Field({ name => $def->{name} });
        if ($field) {
            $field->set_description($def->{desc});
            $field->set_in_new_bugmail($def->{in_new_bugmail});
            $field->set_buglist($def->{buglist});
            $field->_set_type($def->{type}) if $def->{type};
            $field->set_is_mandatory($def->{is_mandatory});
            $field->set_is_numeric($def->{is_numeric});
            $field->update();
        }
        else {
            if (exists $def->{in_new_bugmail}) {
                $def->{mailhead} = $def->{in_new_bugmail};
                delete $def->{in_new_bugmail};
            }
            $def->{description} = delete $def->{desc};
            Bugzilla::Field->create($def);
        }
    }

    # DELETE fields which were added only accidentally, or which
    # were never tracked in bugs_activity. Note that you can never
    # delete fields which are used by bugs_activity.

    # Oops. Bug 163299
    $dbh->do("DELETE FROM fielddefs WHERE name='cc_accessible'");
    # Oops. Bug 215319
    $dbh->do("DELETE FROM fielddefs WHERE name='requesters.login_name'");
    # This field was never tracked in bugs_activity, so it's safe to delete.
    $dbh->do("DELETE FROM fielddefs WHERE name='attachments.thedata'");

    # MODIFY old field definitions

    # 2005-11-13 LpSolit@gmail.com - Bug 302599
    # One of the field names was a fragment of SQL code, which is DB dependent.
    # We have to rename it to a real name, which is DB independent.
    my $new_field_name = 'days_elapsed';
    my $field_description = 'Days since bug changed';

    my ($old_field_id, $old_field_name) =
        $dbh->selectrow_array('SELECT id, name FROM fielddefs
                                WHERE description = ?',
                              undef, $field_description);

    if ($old_field_id && ($old_field_name ne $new_field_name)) {
        say "SQL fragment found in the 'fielddefs' table...";
        say "Old field name: $old_field_name";
        # We have to fix saved searches first. Queries have been escaped
        # before being saved. We have to do the same here to find them.
        $old_field_name = url_quote($old_field_name);
        my $broken_named_queries =
            $dbh->selectall_arrayref('SELECT userid, name, query
                                        FROM namedqueries WHERE ' .
                                      $dbh->sql_istrcmp('query', '?', 'LIKE'),
                                      undef, "%=$old_field_name%");

        my $sth_UpdateQueries = $dbh->prepare('UPDATE namedqueries SET query = ?
                                                WHERE userid = ? AND name = ?');

        print "Fixing saved searches...\n" if scalar(@$broken_named_queries);
        foreach my $named_query (@$broken_named_queries) {
            my ($userid, $name, $query) = @$named_query;
            $query =~ s/=\Q$old_field_name\E(&|$)/=$new_field_name$1/gi;
            $sth_UpdateQueries->execute($query, $userid, $name);
        }

        # We now do the same with saved chart series.
        my $broken_series =
            $dbh->selectall_arrayref('SELECT series_id, query
                                        FROM series WHERE ' .
                                      $dbh->sql_istrcmp('query', '?', 'LIKE'),
                                      undef, "%=$old_field_name%");

        my $sth_UpdateSeries = $dbh->prepare('UPDATE series SET query = ?
                                               WHERE series_id = ?');

        print "Fixing saved chart series...\n" if scalar(@$broken_series);
        foreach my $series (@$broken_series) {
            my ($series_id, $query) = @$series;
            $query =~ s/=\Q$old_field_name\E(&|$)/=$new_field_name$1/gi;
            $sth_UpdateSeries->execute($query, $series_id);
        }
        # Now that saved searches have been fixed, we can fix the field name.
        say "Fixing the 'fielddefs' table...";
        say "New field name: $new_field_name";
        $dbh->do('UPDATE fielddefs SET name = ? WHERE id = ?',
                  undef, ($new_field_name, $old_field_id));
    }

    # This field has to be created separately, or the above upgrade code
    # might not run properly.
    Bugzilla::Field->create({ name => $new_field_name, 
                              description => $field_description })
        unless new Bugzilla::Field({ name => $new_field_name });

}



=head2 Data Validation

=over

=item C<check_field($name, $value, \@legal_values, $no_warn)>

Description: Makes sure the field $name is defined and its $value
             is non empty. If @legal_values is defined, this routine
             checks whether its value is one of the legal values
             associated with this field, else it checks against
             the default valid values for this field obtained by
             C<get_legal_field_values($name)>. If the test is successful,
             the function returns 1. If the test fails, an error
             is thrown (by default), unless $no_warn is true, in which
             case the function returns 0.

Params:      $name         - the field name
             $value        - the field value
             @legal_values - (optional) list of legal values
             $no_warn      - (optional) do not throw an error if true

Returns:     1 on success; 0 on failure if $no_warn is true (else an
             error is thrown).

=back

=cut

sub check_field {
    my ($name, $value, $legalsRef, $no_warn) = @_;
    my $dbh = Bugzilla->dbh;

    # If $legalsRef is undefined, we use the default valid values.
    # Valid values for this check are all possible values. 
    # Using get_legal_values would only return active values, but since
    # some bugs may have inactive values set, we want to check them too. 
    unless (defined $legalsRef) {
        $legalsRef = Bugzilla::Field->new({name => $name})->legal_values;
        my @values = map($_->name, @$legalsRef);
        $legalsRef = \@values;

    }

    if (!defined($value)
        or trim($value) eq ""
        or !grep { $_ eq $value } @$legalsRef)
    {
        return 0 if $no_warn; # We don't want an error to be thrown; return.
        trick_taint($name);

        my $field = new Bugzilla::Field({ name => $name });
        my $field_desc = $field ? $field->description : $name;
        ThrowCodeError('illegal_field', { field => $field_desc });
    }
    return 1;
}

=pod

=over

=item C<get_field_id($fieldname)>

Description: Returns the ID of the specified field name and throws
             an error if this field does not exist.

Params:      $name - a field name

Returns:     the corresponding field ID or an error if the field name
             does not exist.

=back

=cut

sub get_field_id {
    my ($name) = @_;
    my $dbh = Bugzilla->dbh;

    trick_taint($name);
    my $id = $dbh->selectrow_array('SELECT id FROM fielddefs
                                    WHERE name = ?', undef, $name);

    ThrowCodeError('invalid_field_name', {field => $name}) unless $id;
    return $id
}

1;

__END__<|MERGE_RESOLUTION|>--- conflicted
+++ resolved
@@ -248,13 +248,8 @@
     {name => "owner_idle_time",       desc => "Time Since Assignee Touched"},
     {name => 'see_also',              desc => "See Also",
      type => FIELD_TYPE_BUG_URLS},
-<<<<<<< HEAD
-    {name => 'tag',                   desc => 'Tags'},
+    {name => 'tag',                   desc => 'Tags', buglist => 1},
     {name => 'master_bug_id',         desc => 'Master Bug ID',
-     in_new_bugmail => 1, is_numeric => 1},
-=======
-    {name => 'tag',                   desc => 'Tags', buglist => 1},
->>>>>>> 8837967f
 );
 
 ################
