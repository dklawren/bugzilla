--- conflicted
+++ resolved
@@ -478,13 +478,8 @@
     margin: 2ex 0;
 }
 
-<<<<<<< HEAD
-#attachment_table th, .bz_attach_footer, .bz_sighting_table th, 
-.bz_sighting_footer, .bz_time_tracking_table th {
-=======
 #attachment_table th, .bz_attach_footer, .bz_time_tracking_table th,
-.dependency_tree_controls {
->>>>>>> d4f65f36
+.dependency_tree_controls, .bz_sighting_table th, .bz_sighting_footer {
     background-color: #E0E0E0;
     color: black;
     padding: 0.5em;
